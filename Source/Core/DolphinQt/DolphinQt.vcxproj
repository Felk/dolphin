<?xml version="1.0" encoding="utf-8"?>
<Project DefaultTargets="Build" ToolsVersion="15.0" xmlns="http://schemas.microsoft.com/developer/msbuild/2003">
  <Import Project="..\..\VSProps\Base.Macros.props" />
  <Import Project="$(VSPropsDir)Base.Targets.props" />
  <PropertyGroup Label="Globals">
    <ProjectGuid>{FA3FA62B-6F58-4B86-9453-4D149940A066}</ProjectGuid>
    <ProjectName>Dolphin</ProjectName>
  </PropertyGroup>
  <Import Project="$(VCTargetsPath)\Microsoft.Cpp.Default.props" />
  <Import Project="$(VSPropsDir)Configuration.Application.props" />
  <Import Project="$(VCTargetsPath)\Microsoft.Cpp.props" />
  <ImportGroup Label="ExtensionSettings" />
  <ImportGroup Label="PropertySheets">
    <Import Project="$(UserRootDir)\Microsoft.Cpp.$(Platform).user.props" Condition="exists('$(UserRootDir)\Microsoft.Cpp.$(Platform).user.props')" Label="LocalAppDataPlatform" />
    <Import Project="$(VSPropsDir)Base.props" />
    <Import Project="$(VSPropsDir)PCHUse.props" />
    <Import Project="$(VSPropsDir)PyEmbed.props" />
    <Import Project="$(VSPropsDir)QtCompile.props" />
  </ImportGroup>
  <PropertyGroup Label="UserMacros" />
  <ItemDefinitionGroup>
    <ClCompile>
      <!-- 5054  operator '+': deprecated between enumerations of different types (in Qt headers) -->
      <DisableSpecificWarnings>5054;%(DisableSpecificWarnings)</DisableSpecificWarnings>
      <AdditionalIncludeDirectories>$(ProjectDir)Config\Graphics;%(AdditionalIncludeDirectories)</AdditionalIncludeDirectories>
      <AdditionalIncludeDirectories>$(ProjectDir)Config;%(AdditionalIncludeDirectories)</AdditionalIncludeDirectories>
      <AdditionalIncludeDirectories>$(ProjectDir)Config\ControllerInterface;%(AdditionalIncludeDirectories)</AdditionalIncludeDirectories>
      <AdditionalIncludeDirectories>$(ProjectDir)Config\Mapping;%(AdditionalIncludeDirectories)</AdditionalIncludeDirectories>
      <AdditionalIncludeDirectories>$(ProjectDir)Debugger;%(AdditionalIncludeDirectories)</AdditionalIncludeDirectories>
      <AdditionalIncludeDirectories>$(ProjectDir)FIFO;%(AdditionalIncludeDirectories)</AdditionalIncludeDirectories>
      <AdditionalIncludeDirectories>$(ProjectDir)GameList;%(AdditionalIncludeDirectories)</AdditionalIncludeDirectories>
      <AdditionalIncludeDirectories>$(ProjectDir)NetPlay;%(AdditionalIncludeDirectories)</AdditionalIncludeDirectories>
      <AdditionalIncludeDirectories>$(ProjectDir)QtUtils;%(AdditionalIncludeDirectories)</AdditionalIncludeDirectories>
      <AdditionalIncludeDirectories>$(ProjectDir)Scripting;%(AdditionalIncludeDirectories)</AdditionalIncludeDirectories>
      <AdditionalIncludeDirectories>$(ProjectDir)Settings;%(AdditionalIncludeDirectories)</AdditionalIncludeDirectories>
      <AdditionalIncludeDirectories>$(ProjectDir)TAS;%(AdditionalIncludeDirectories)</AdditionalIncludeDirectories>
      <AdditionalIncludeDirectories>$(ProjectDir)VideoInterface;%(AdditionalIncludeDirectories)</AdditionalIncludeDirectories>
    </ClCompile>
    <Link>
      <AdditionalDependencies>avrt.lib;iphlpapi.lib;winmm.lib;setupapi.lib;rpcrt4.lib;comctl32.lib;Shlwapi.lib;%(AdditionalDependencies)</AdditionalDependencies>
      <AdditionalLibraryDirectories>$(ExternalsDir)python\libs;%(AdditionalLibraryDirectories)</AdditionalLibraryDirectories>
      <AdditionalDependencies Condition="'$(Platform)'=='x64'">opengl32.lib;avcodec.lib;avformat.lib;avutil.lib;swresample.lib;swscale.lib;%(AdditionalDependencies)</AdditionalDependencies>
      <AdditionalLibraryDirectories Condition="'$(Platform)'=='x64'">$(ExternalsDir)ffmpeg\lib;%(AdditionalLibraryDirectories)</AdditionalLibraryDirectories>
    </Link>
    <Manifest>
      <AdditionalManifestFiles>DolphinQt.manifest;%(AdditionalManifestFiles)</AdditionalManifestFiles>
    </Manifest>
  </ItemDefinitionGroup>
  <ItemGroup>
    <ClCompile Include="AboutDialog.cpp" />
    <ClCompile Include="CheatSearchFactoryWidget.cpp" />
    <ClCompile Include="CheatSearchWidget.cpp" />
    <ClCompile Include="CheatsManager.cpp" />
    <ClCompile Include="Config\ARCodeWidget.cpp" />
    <ClCompile Include="Config\CheatCodeEditor.cpp" />
    <ClCompile Include="Config\CheatWarningWidget.cpp" />
    <ClCompile Include="Config\CommonControllersWidget.cpp" />
    <ClCompile Include="Config\ControllerInterface\ControllerInterfaceWindow.cpp" />
    <ClCompile Include="Config\ControllerInterface\DualShockUDPClientAddServerDialog.cpp" />
    <ClCompile Include="Config\ControllerInterface\DualShockUDPClientWidget.cpp" />
    <ClCompile Include="Config\ControllerInterface\ServerStringValidator.cpp" />
    <ClCompile Include="Config\ControllersWindow.cpp" />
    <ClCompile Include="Config\FilesystemWidget.cpp" />
    <ClCompile Include="Config\FreeLookWidget.cpp" />
    <ClCompile Include="Config\FreeLookWindow.cpp" />
    <ClCompile Include="Config\GamecubeControllersWidget.cpp" />
    <ClCompile Include="Config\GameConfigEdit.cpp" />
    <ClCompile Include="Config\GameConfigHighlighter.cpp" />
    <ClCompile Include="Config\GameConfigWidget.cpp" />
    <ClCompile Include="Config\GeckoCodeWidget.cpp" />
    <ClCompile Include="Config\Graphics\AdvancedWidget.cpp" />
    <ClCompile Include="Config\Graphics\BalloonTip.cpp" />
    <ClCompile Include="Config\Graphics\EnhancementsWidget.cpp" />
    <ClCompile Include="Config\Graphics\GeneralWidget.cpp" />
    <ClCompile Include="Config\Graphics\GraphicsBool.cpp" />
    <ClCompile Include="Config\Graphics\GraphicsChoice.cpp" />
    <ClCompile Include="Config\Graphics\GraphicsInteger.cpp" />
    <ClCompile Include="Config\Graphics\GraphicsRadio.cpp" />
    <ClCompile Include="Config\Graphics\GraphicsSlider.cpp" />
    <ClCompile Include="Config\Graphics\GraphicsWindow.cpp" />
    <ClCompile Include="Config\Graphics\HacksWidget.cpp" />
    <ClCompile Include="Config\Graphics\PostProcessingConfigWindow.cpp" />
    <ClCompile Include="Config\Graphics\SoftwareRendererWidget.cpp" />
    <ClCompile Include="Config\InfoWidget.cpp" />
    <ClCompile Include="Config\LogConfigWidget.cpp" />
    <ClCompile Include="Config\LogWidget.cpp" />
    <ClCompile Include="Config\Mapping\FreeLookGeneral.cpp" />
    <ClCompile Include="Config\Mapping\FreeLookRotation.cpp" />
    <ClCompile Include="Config\Mapping\GBAPadEmu.cpp" />
    <ClCompile Include="Config\Mapping\GCKeyboardEmu.cpp" />
    <ClCompile Include="Config\Mapping\GCMicrophone.cpp" />
    <ClCompile Include="Config\Mapping\GCPadEmu.cpp" />
    <ClCompile Include="Config\Mapping\GCPadWiiUConfigDialog.cpp" />
    <ClCompile Include="Config\Mapping\Hotkey3D.cpp" />
    <ClCompile Include="Config\Mapping\HotkeyControllerProfile.cpp" />
    <ClCompile Include="Config\Mapping\HotkeyDebugging.cpp" />
    <ClCompile Include="Config\Mapping\HotkeyGeneral.cpp" />
    <ClCompile Include="Config\Mapping\HotkeyGBA.cpp" />
    <ClCompile Include="Config\Mapping\HotkeyGraphics.cpp" />
    <ClCompile Include="Config\Mapping\HotkeyStates.cpp" />
    <ClCompile Include="Config\Mapping\HotkeyStatesOther.cpp" />
    <ClCompile Include="Config\Mapping\HotkeyTAS.cpp" />
    <ClCompile Include="Config\Mapping\HotkeyWii.cpp" />
    <ClCompile Include="Config\Mapping\IOWindow.cpp" />
    <ClCompile Include="Config\Mapping\MappingButton.cpp" />
    <ClCompile Include="Config\Mapping\MappingCommon.cpp" />
    <ClCompile Include="Config\Mapping\MappingIndicator.cpp" />
    <ClCompile Include="Config\Mapping\MappingNumeric.cpp" />
    <ClCompile Include="Config\Mapping\MappingWidget.cpp" />
    <ClCompile Include="Config\Mapping\MappingWindow.cpp" />
    <ClCompile Include="Config\Mapping\WiimoteEmuExtension.cpp" />
    <ClCompile Include="Config\Mapping\WiimoteEmuExtensionMotionInput.cpp" />
    <ClCompile Include="Config\Mapping\WiimoteEmuExtensionMotionSimulation.cpp" />
    <ClCompile Include="Config\Mapping\WiimoteEmuGeneral.cpp" />
    <ClCompile Include="Config\Mapping\WiimoteEmuMotionControl.cpp" />
    <ClCompile Include="Config\Mapping\WiimoteEmuMotionControlIMU.cpp" />
    <ClCompile Include="Config\NewPatchDialog.cpp" />
    <ClCompile Include="Config\PatchesWidget.cpp" />
    <ClCompile Include="Config\PropertiesDialog.cpp" />
    <ClCompile Include="Config\SettingsWindow.cpp" />
    <ClCompile Include="Config\ToolTipControls\ToolTipCheckBox.cpp" />
    <ClCompile Include="Config\ToolTipControls\ToolTipComboBox.cpp" />
    <ClCompile Include="Config\ToolTipControls\ToolTipRadioButton.cpp" />
    <ClCompile Include="Config\ToolTipControls\ToolTipSlider.cpp" />
    <ClCompile Include="Config\ToolTipControls\ToolTipSpinBox.cpp" />
    <ClCompile Include="Config\VerifyWidget.cpp" />
    <ClCompile Include="Config\WiimoteControllersWidget.cpp" />
    <ClCompile Include="ConvertDialog.cpp" />
    <ClCompile Include="Debugger\BreakpointWidget.cpp" />
    <ClCompile Include="Debugger\CodeViewWidget.cpp" />
    <ClCompile Include="Debugger\CodeWidget.cpp" />
    <ClCompile Include="Debugger\JITWidget.cpp" />
    <ClCompile Include="Debugger\MemoryViewWidget.cpp" />
    <ClCompile Include="Debugger\MemoryWidget.cpp" />
    <ClCompile Include="Debugger\NetworkWidget.cpp" />
    <ClCompile Include="Debugger\NewBreakpointDialog.cpp" />
    <ClCompile Include="Debugger\PatchInstructionDialog.cpp" />
    <ClCompile Include="Debugger\RegisterColumn.cpp" />
    <ClCompile Include="Debugger\RegisterWidget.cpp" />
    <ClCompile Include="Debugger\ThreadWidget.cpp" />
    <ClCompile Include="Debugger\WatchWidget.cpp" />
    <ClCompile Include="DiscordHandler.cpp" />
    <ClCompile Include="DiscordJoinRequestDialog.cpp" />
    <ClCompile Include="FIFO\FIFOAnalyzer.cpp" />
    <ClCompile Include="FIFO\FIFOPlayerWindow.cpp" />
    <ClCompile Include="GameList\GameList.cpp" />
    <ClCompile Include="GameList\GameListModel.cpp" />
    <ClCompile Include="GameList\GameTracker.cpp" />
    <ClCompile Include="GameList\GridProxyModel.cpp" />
    <ClCompile Include="GameList\ListProxyModel.cpp" />
    <ClCompile Include="GBAHost.cpp" />
    <ClCompile Include="GBAWidget.cpp" />
    <ClCompile Include="GCMemcardCreateNewDialog.cpp" />
    <ClCompile Include="GCMemcardManager.cpp" />
    <ClCompile Include="Host.cpp" />
    <ClCompile Include="HotkeyScheduler.cpp" />
    <ClCompile Include="Main.cpp" />
    <ClCompile Include="MainWindow.cpp" />
    <ClCompile Include="MenuBar.cpp" />
    <ClCompile Include="NetPlay\ChunkedProgressDialog.cpp" />
    <ClCompile Include="NetPlay\GameListDialog.cpp" />
    <ClCompile Include="NetPlay\MD5Dialog.cpp" />
    <ClCompile Include="NetPlay\NetPlayBrowser.cpp" />
    <ClCompile Include="NetPlay\NetPlayDialog.cpp" />
    <ClCompile Include="NetPlay\NetPlaySetupDialog.cpp" />
    <ClCompile Include="NetPlay\PadMappingDialog.cpp" />
    <ClCompile Include="NKitWarningDialog.cpp" />
    <ClCompile Include="QtUtils\AspectRatioWidget.cpp" />
    <ClCompile Include="QtUtils\BlockUserInputFilter.cpp" />
    <ClCompile Include="QtUtils\DolphinFileDialog.cpp" />
    <ClCompile Include="QtUtils\DoubleClickEventFilter.cpp" />
    <ClCompile Include="QtUtils\ElidedButton.cpp" />
    <ClCompile Include="QtUtils\FileOpenEventFilter.cpp" />
    <ClCompile Include="QtUtils\FlowLayout.cpp" />
    <ClCompile Include="QtUtils\ImageConverter.cpp" />
    <ClCompile Include="QtUtils\ModalMessageBox.cpp" />
    <ClCompile Include="QtUtils\PartiallyClosableTabWidget.cpp" />
    <ClCompile Include="QtUtils\UTF8CodePointCountValidator.cpp" />
    <ClCompile Include="QtUtils\WindowActivationEventFilter.cpp" />
    <ClCompile Include="QtUtils\WinIconHelper.cpp" />
    <ClCompile Include="QtUtils\WrapInScrollArea.cpp" />
    <ClCompile Include="RenderWidget.cpp" />
    <ClCompile Include="ResourcePackManager.cpp" />
    <ClCompile Include="Resources.cpp" />
    <ClCompile Include="Scripting/ScriptingWidget.cpp" />
    <ClCompile Include="Scripting/ScriptsListModel.cpp" />
    <ClCompile Include="SearchBar.cpp" />
    <ClCompile Include="Settings.cpp" />
    <ClCompile Include="Settings\AdvancedPane.cpp" />
    <ClCompile Include="Settings\AudioPane.cpp" />
    <ClCompile Include="Settings\BroadbandAdapterSettingsDialog.cpp" />
    <ClCompile Include="Settings\GameCubePane.cpp" />
    <ClCompile Include="Settings\GeneralPane.cpp" />
    <ClCompile Include="Settings\InterfacePane.cpp" />
    <ClCompile Include="Settings\PathPane.cpp" />
    <ClCompile Include="Settings\USBDeviceAddToWhitelistDialog.cpp" />
    <ClCompile Include="Settings\WiiPane.cpp" />
    <ClCompile Include="TAS\GCTASInputWindow.cpp" />
    <ClCompile Include="TAS\IRWidget.cpp" />
    <ClCompile Include="TAS\StickWidget.cpp" />
    <ClCompile Include="TAS\TASCheckBox.cpp" />
    <ClCompile Include="TAS\TASInputWindow.cpp" />
    <ClCompile Include="TAS\TASSlider.cpp" />
    <ClCompile Include="TAS\WiiTASInputWindow.cpp" />
    <ClCompile Include="ToolBar.cpp" />
    <ClCompile Include="Translation.cpp" />
    <ClCompile Include="Updater.cpp" />
    <ClCompile Include="WiiUpdate.cpp" />
  </ItemGroup>
  <!--
    Put C/C++ headers here. If moc needs to be run for the file (only needed if
    Q_OBJECT is used in the file), set the item type to QtMoc. This list can
    also be modified using the VS UI.
    -->
  <ItemGroup>
    <ClInclude Include="Config\CheatCodeEditor.h" />
    <ClInclude Include="Config\GameConfigEdit.h" />
    <ClInclude Include="Config\Mapping\MappingCommon.h" />
    <ClInclude Include="Config\Mapping\MappingIndicator.h" />
    <ClInclude Include="Config\Mapping\MappingNumeric.h" />
    <ClInclude Include="Config\NewPatchDialog.h" />
    <ClInclude Include="Config\PatchesWidget.h" />
    <ClInclude Include="Debugger\RegisterColumn.h" />
    <ClInclude Include="GBAHost.h" />
    <ClInclude Include="QtUtils\ActionHelper.h" />
    <ClInclude Include="QtUtils\DolphinFileDialog.h" />
    <ClInclude Include="QtUtils\FlowLayout.h" />
    <ClInclude Include="QtUtils\ImageConverter.h" />
    <ClInclude Include="QtUtils\ModalMessageBox.h" />
    <ClInclude Include="QtUtils\QueueOnObject.h" />
    <ClInclude Include="QtUtils\RunOnObject.h" />
    <ClInclude Include="QtUtils\WinIconHelper.h" />
    <ClInclude Include="QtUtils\WrapInScrollArea.h" />
    <ClInclude Include="ResourcePackManager.h" />
    <ClInclude Include="Resources.h" />
    <ClInclude Include="TAS\TASSlider.h" />
    <ClInclude Include="Translation.h" />
    <ClInclude Include="WiiUpdate.h" />
    <QtMoc Include="AboutDialog.h" />
    <QtMoc Include="CheatSearchFactoryWidget.h" />
    <QtMoc Include="CheatSearchWidget.h" />
    <QtMoc Include="CheatsManager.h" />
    <QtMoc Include="Config\ARCodeWidget.h" />
    <QtMoc Include="Config\CheatWarningWidget.h" />
    <QtMoc Include="Config\CommonControllersWidget.h" />
    <QtMoc Include="Config\ControllerInterface\ControllerInterfaceWindow.h" />
    <QtMoc Include="Config\ControllerInterface\DualShockUDPClientAddServerDialog.h" />
    <QtMoc Include="Config\ControllerInterface\DualShockUDPClientWidget.h" />
    <QtMoc Include="Config\ControllerInterface\ServerStringValidator.h" />
    <QtMoc Include="Config\ControllersWindow.h" />
    <QtMoc Include="Config\FilesystemWidget.h" />
    <QtMoc Include="Config\FreeLookWidget.h" />
    <QtMoc Include="Config\FreeLookWindow.h" />
    <QtMoc Include="Config\GamecubeControllersWidget.h" />
    <QtMoc Include="Config\GameConfigHighlighter.h" />
    <QtMoc Include="Config\GameConfigWidget.h" />
    <QtMoc Include="Config\GeckoCodeWidget.h" />
    <QtMoc Include="Config\Graphics\AdvancedWidget.h" />
    <QtMoc Include="Config\Graphics\BalloonTip.h" />
    <QtMoc Include="Config\Graphics\EnhancementsWidget.h" />
    <QtMoc Include="Config\Graphics\GeneralWidget.h" />
    <QtMoc Include="Config\Graphics\GraphicsBool.h" />
    <QtMoc Include="Config\Graphics\GraphicsChoice.h" />
    <QtMoc Include="Config\Graphics\GraphicsInteger.h" />
    <QtMoc Include="Config\Graphics\GraphicsRadio.h" />
    <QtMoc Include="Config\Graphics\GraphicsSlider.h" />
    <QtMoc Include="Config\Graphics\GraphicsWidget.h" />
    <QtMoc Include="Config\Graphics\GraphicsWindow.h" />
    <QtMoc Include="Config\Graphics\HacksWidget.h" />
    <QtMoc Include="Config\Graphics\PostProcessingConfigWindow.h" />
    <QtMoc Include="Config\Graphics\SoftwareRendererWidget.h" />
    <QtMoc Include="Config\InfoWidget.h" />
    <QtMoc Include="Config\LogConfigWidget.h" />
    <QtMoc Include="Config\LogWidget.h" />
    <QtMoc Include="Config\Mapping\FreeLookGeneral.h" />
    <QtMoc Include="Config\Mapping\FreeLookRotation.h" />
    <QtMoc Include="Config\Mapping\GBAPadEmu.h" />
    <QtMoc Include="Config\Mapping\GCKeyboardEmu.h" />
    <QtMoc Include="Config\Mapping\GCMicrophone.h" />
    <QtMoc Include="Config\Mapping\GCPadEmu.h" />
    <QtMoc Include="Config\Mapping\GCPadWiiUConfigDialog.h" />
    <QtMoc Include="Config\Mapping\Hotkey3D.h" />
    <QtMoc Include="Config\Mapping\HotkeyControllerProfile.h" />
    <QtMoc Include="Config\Mapping\HotkeyDebugging.h" />
    <QtMoc Include="Config\Mapping\HotkeyGBA.h" />
    <QtMoc Include="Config\Mapping\HotkeyGeneral.h" />
    <QtMoc Include="Config\Mapping\HotkeyGraphics.h" />
    <QtMoc Include="Config\Mapping\HotkeyStates.h" />
    <QtMoc Include="Config\Mapping\HotkeyStatesOther.h" />
    <QtMoc Include="Config\Mapping\HotkeyTAS.h" />
    <QtMoc Include="Config\Mapping\HotkeyWii.h" />
    <QtMoc Include="Config\Mapping\IOWindow.h" />
    <QtMoc Include="Config\Mapping\MappingButton.h" />
    <QtMoc Include="Config\Mapping\MappingWidget.h" />
    <QtMoc Include="Config\Mapping\MappingWindow.h" />
    <QtMoc Include="Config\Mapping\WiimoteEmuExtension.h" />
    <QtMoc Include="Config\Mapping\WiimoteEmuExtensionMotionInput.h" />
    <QtMoc Include="Config\Mapping\WiimoteEmuExtensionMotionSimulation.h" />
    <QtMoc Include="Config\Mapping\WiimoteEmuGeneral.h" />
    <QtMoc Include="Config\Mapping\WiimoteEmuMotionControl.h" />
    <QtMoc Include="Config\Mapping\WiimoteEmuMotionControlIMU.h" />
    <QtMoc Include="Config\PropertiesDialog.h" />
    <QtMoc Include="Config\SettingsWindow.h" />
    <ClInclude Include="Config\ToolTipControls\ToolTipCheckBox.h" />
    <ClInclude Include="Config\ToolTipControls\ToolTipComboBox.h" />
    <ClInclude Include="Config\ToolTipControls\ToolTipRadioButton.h" />
    <ClInclude Include="Config\ToolTipControls\ToolTipSlider.h" />
    <ClInclude Include="Config\ToolTipControls\ToolTipSpinBox.h" />
    <ClInclude Include="Config\ToolTipControls\ToolTipWidget.h" />
    <QtMoc Include="Config\VerifyWidget.h" />
    <QtMoc Include="Config\WiimoteControllersWidget.h" />
    <QtMoc Include="ConvertDialog.h" />
    <QtMoc Include="Debugger\BreakpointWidget.h" />
    <QtMoc Include="Debugger\CodeViewWidget.h" />
    <QtMoc Include="Debugger\CodeWidget.h" />
    <QtMoc Include="Debugger\JITWidget.h" />
    <QtMoc Include="Debugger\MemoryViewWidget.h" />
    <QtMoc Include="Debugger\MemoryWidget.h" />
    <QtMoc Include="Debugger\NetworkWidget.h" />
    <QtMoc Include="Debugger\NewBreakpointDialog.h" />
    <QtMoc Include="Debugger\PatchInstructionDialog.h" />
    <QtMoc Include="Debugger\RegisterWidget.h" />
    <QtMoc Include="Debugger\ThreadWidget.h" />
    <QtMoc Include="Debugger\WatchWidget.h" />
    <QtMoc Include="DiscordHandler.h" />
    <QtMoc Include="DiscordJoinRequestDialog.h" />
    <QtMoc Include="FIFO\FIFOAnalyzer.h" />
    <QtMoc Include="FIFO\FIFOPlayerWindow.h" />
    <QtMoc Include="GameList\GameList.h" />
    <QtMoc Include="GameList\GameListModel.h" />
    <QtMoc Include="GameList\GameTracker.h" />
    <QtMoc Include="GameList\GridProxyModel.h" />
    <QtMoc Include="GameList\ListProxyModel.h" />
    <QtMoc Include="GBAWidget.h" />
    <QtMoc Include="GCMemcardCreateNewDialog.h" />
    <QtMoc Include="GCMemcardManager.h" />
    <QtMoc Include="Host.h" />
    <QtMoc Include="HotkeyScheduler.h" />
    <QtMoc Include="MainWindow.h" />
    <QtMoc Include="MenuBar.h" />
    <QtMoc Include="NetPlay\ChunkedProgressDialog.h" />
    <QtMoc Include="NetPlay\GameListDialog.h" />
    <QtMoc Include="NetPlay\MD5Dialog.h" />
    <QtMoc Include="NetPlay\NetPlayBrowser.h" />
    <QtMoc Include="NetPlay\NetPlayDialog.h" />
    <QtMoc Include="NetPlay\NetPlaySetupDialog.h" />
    <QtMoc Include="NetPlay\PadMappingDialog.h" />
    <QtMoc Include="NKitWarningDialog.h" />
    <QtMoc Include="QtUtils\AspectRatioWidget.h" />
    <QtMoc Include="QtUtils\BlockUserInputFilter.h" />
    <QtMoc Include="QtUtils\DoubleClickEventFilter.h" />
    <QtMoc Include="QtUtils\ElidedButton.h" />
    <QtMoc Include="QtUtils\FileOpenEventFilter.h" />
    <QtMoc Include="QtUtils\ParallelProgressDialog.h" />
    <QtMoc Include="QtUtils\PartiallyClosableTabWidget.h" />
    <QtMoc Include="QtUtils\UTF8CodePointCountValidator.h" />
    <QtMoc Include="QtUtils\WindowActivationEventFilter.h" />
    <QtMoc Include="RenderWidget.h" />
    <QtMoc Include="Scripting/ScriptingWidget.h" />
    <QtMoc Include="SearchBar.h" />
    <QtMoc Include="Settings.h" />
    <QtMoc Include="Settings\AdvancedPane.h" />
    <QtMoc Include="Settings\AudioPane.h" />
    <QtMoc Include="Settings\BroadbandAdapterSettingsDialog.h" />
    <QtMoc Include="Settings\GameCubePane.h" />
    <QtMoc Include="Settings\GeneralPane.h" />
    <QtMoc Include="Settings\InterfacePane.h" />
    <QtMoc Include="Settings\PathPane.h" />
    <QtMoc Include="Settings\USBDeviceAddToWhitelistDialog.h" />
    <QtMoc Include="Settings\WiiPane.h" />
    <QtMoc Include="TAS\GCTASInputWindow.h" />
    <QtMoc Include="TAS\IRWidget.h" />
    <QtMoc Include="TAS\StickWidget.h" />
    <QtMoc Include="TAS\TASCheckBox.h" />
    <QtMoc Include="TAS\TASInputWindow.h" />
    <QtMoc Include="TAS\WiiTASInputWindow.h" />
    <QtMoc Include="ToolBar.h" />
    <QtMoc Include="Updater.h" />
  </ItemGroup>
  <ItemGroup>
    <Text Include="CMakeLists.txt" />
  </ItemGroup>
  <ItemGroup>
    <ResourceCompile Include="DolphinQt.rc" />
  </ItemGroup>
  <ItemGroup>
    <ProjectReference Include="$(CoreDir)DolphinLib.vcxproj">
      <Project>{D79392F7-06D6-4B4B-A39F-4D587C215D3A}</Project>
    </ProjectReference>
    <ProjectReference Include="$(CoreDir)Common\SCMRevGen.vcxproj">
      <Project>{41279555-f94f-4ebc-99de-af863c10c5c4}</Project>
    </ProjectReference>
<<<<<<< HEAD
    <ProjectReference Include="$(CoreDir)Core\Core.vcxproj">
      <Project>{e54cf649-140e-4255-81a5-30a673c1fb36}</Project>
    </ProjectReference>
    <ProjectReference Include="$(CoreDir)DiscIO\DiscIO.vcxproj">
      <Project>{160bdc25-5626-4b0d-bdd8-2953d9777fb5}</Project>
    </ProjectReference>
    <ProjectReference Include="$(CoreDir)InputCommon\InputCommon.vcxproj">
      <Project>{6bbd47cf-91fd-4077-b676-8b76980178a9}</Project>
    </ProjectReference>
    <ProjectReference Include="$(CoreDir)Scripting\Scripting.vcxproj">
      <Project>{83794107-D372-4804-B463-E2719B50FB6B}</Project>
    </ProjectReference>
    <ProjectReference Include="$(CoreDir)UICommon\UICommon.vcxproj">
      <Project>{604C8368-F34A-4D55-82C8-CC92A0C13254}</Project>
    </ProjectReference>
    <ProjectReference Include="$(CoreDir)VideoBackends\D3D\D3D.vcxproj">
      <Project>{96020103-4ba5-4fd2-b4aa-5b6d24492d4e}</Project>
    </ProjectReference>
    <ProjectReference Include="$(CoreDir)VideoBackends\D3D12\D3D12.vcxproj">
      <Project>{570215b7-e32f-4438-95ae-c8d955f9fca3}</Project>
    </ProjectReference>
    <ProjectReference Include="$(CoreDir)VideoBackends\Null\Null.vcxproj">
      <Project>{53A5391B-737E-49A8-BC8F-312ADA00736F}</Project>
    </ProjectReference>
    <ProjectReference Include="$(CoreDir)VideoBackends\OGL\OGL.vcxproj" Condition="'$(Platform)'!='ARM64'">
      <Project>{ec1a314c-5588-4506-9c1e-2e58e5817f75}</Project>
    </ProjectReference>
    <ProjectReference Include="$(CoreDir)VideoBackends\Software\Software.vcxproj" Condition="'$(Platform)'!='ARM64'">
      <Project>{a4c423aa-f57c-46c7-a172-d1a777017d29}</Project>
    </ProjectReference>
    <ProjectReference Include="$(CoreDir)VideoBackends\Vulkan\Vulkan.vcxproj">
      <Project>{29f29a19-f141-45ad-9679-5a2923b49da3}</Project>
    </ProjectReference>
    <ProjectReference Include="$(CoreDir)VideoCommon\VideoCommon.vcxproj">
      <Project>{3de9ee35-3e91-4f27-a014-2866ad8c3fe3}</Project>
    </ProjectReference>
=======
>>>>>>> 2a34b847
    <ProjectReference Include="$(DolphinRootDir)Languages\Languages.vcxproj">
      <Project>{0e033be3-2e08-428e-9ae9-bc673efa12b5}</Project>
    </ProjectReference>
  </ItemGroup>
  <Import Project="$(ExternalsDir)ExternalsReferenceAll.props" />
  <Import Project="$(VCTargetsPath)\Microsoft.Cpp.targets" />
  <ImportGroup Label="ExtensionTargets" />
  <!--Copy Exe, Data directory and DLLs which should be located in the executable directory-->
  <ItemGroup>
    <DataSysFiles Include="$(DolphinRootDir)Data\**\Sys\**\*.*" />
    <DataTxtFiles Include="$(DolphinRootDir)Data\license.txt" />
    <BinaryFiles Include="$(TargetPath)" />
    <AllInputFiles Include="@(DataSysFiles);@(DataTxtFiles);@(BinaryFiles)" />
  </ItemGroup>
  <Target Name="AfterBuild" Inputs="@(AllInputFiles)" Outputs="@(AllInputFiles -> '$(BinaryOutputDir)%(RecursiveDir)%(Filename)%(Extension)')">
    <Message Text="Copying Data directory..." Importance="High" />
    <Copy SourceFiles="@(DataSysFiles)" DestinationFolder="$(BinaryOutputDir)%(RecursiveDir)" Condition="!Exists('$(BinaryOutputDir)%(RecursiveDir)%(Filename)%(DataSysFiles.Extension)') OR $([System.DateTime]::Parse('%(ModifiedTime)').Ticks) &gt; $([System.IO.File]::GetLastWriteTime('$(BinaryOutputDir)%(RecursiveDir)%(Filename)%(DataSysFiles.Extension)').Ticks)" />
    <Copy SourceFiles="@(DataTxtFiles)" DestinationFolder="$(BinaryOutputDir)" Condition="!Exists('$(BinaryOutputDir)%(Filename)%(DataTxtFiles.Extension)') OR $([System.DateTime]::Parse('%(ModifiedTime)').Ticks) &gt; $([System.IO.File]::GetLastWriteTime('$(BinaryOutputDir)%(RecursiveDir)%(Filename)%(DataTxtFiles.Extension)').Ticks)" />
    <Message Text="Copy: @(BinaryFiles) -&gt; $(BinaryOutputDir)" Importance="High" />
    <Copy SourceFiles="@(BinaryFiles)" DestinationFolder="$(BinaryOutputDir)" />
  </Target>
</Project><|MERGE_RESOLUTION|>--- conflicted
+++ resolved
@@ -390,45 +390,6 @@
     <ProjectReference Include="$(CoreDir)Common\SCMRevGen.vcxproj">
       <Project>{41279555-f94f-4ebc-99de-af863c10c5c4}</Project>
     </ProjectReference>
-<<<<<<< HEAD
-    <ProjectReference Include="$(CoreDir)Core\Core.vcxproj">
-      <Project>{e54cf649-140e-4255-81a5-30a673c1fb36}</Project>
-    </ProjectReference>
-    <ProjectReference Include="$(CoreDir)DiscIO\DiscIO.vcxproj">
-      <Project>{160bdc25-5626-4b0d-bdd8-2953d9777fb5}</Project>
-    </ProjectReference>
-    <ProjectReference Include="$(CoreDir)InputCommon\InputCommon.vcxproj">
-      <Project>{6bbd47cf-91fd-4077-b676-8b76980178a9}</Project>
-    </ProjectReference>
-    <ProjectReference Include="$(CoreDir)Scripting\Scripting.vcxproj">
-      <Project>{83794107-D372-4804-B463-E2719B50FB6B}</Project>
-    </ProjectReference>
-    <ProjectReference Include="$(CoreDir)UICommon\UICommon.vcxproj">
-      <Project>{604C8368-F34A-4D55-82C8-CC92A0C13254}</Project>
-    </ProjectReference>
-    <ProjectReference Include="$(CoreDir)VideoBackends\D3D\D3D.vcxproj">
-      <Project>{96020103-4ba5-4fd2-b4aa-5b6d24492d4e}</Project>
-    </ProjectReference>
-    <ProjectReference Include="$(CoreDir)VideoBackends\D3D12\D3D12.vcxproj">
-      <Project>{570215b7-e32f-4438-95ae-c8d955f9fca3}</Project>
-    </ProjectReference>
-    <ProjectReference Include="$(CoreDir)VideoBackends\Null\Null.vcxproj">
-      <Project>{53A5391B-737E-49A8-BC8F-312ADA00736F}</Project>
-    </ProjectReference>
-    <ProjectReference Include="$(CoreDir)VideoBackends\OGL\OGL.vcxproj" Condition="'$(Platform)'!='ARM64'">
-      <Project>{ec1a314c-5588-4506-9c1e-2e58e5817f75}</Project>
-    </ProjectReference>
-    <ProjectReference Include="$(CoreDir)VideoBackends\Software\Software.vcxproj" Condition="'$(Platform)'!='ARM64'">
-      <Project>{a4c423aa-f57c-46c7-a172-d1a777017d29}</Project>
-    </ProjectReference>
-    <ProjectReference Include="$(CoreDir)VideoBackends\Vulkan\Vulkan.vcxproj">
-      <Project>{29f29a19-f141-45ad-9679-5a2923b49da3}</Project>
-    </ProjectReference>
-    <ProjectReference Include="$(CoreDir)VideoCommon\VideoCommon.vcxproj">
-      <Project>{3de9ee35-3e91-4f27-a014-2866ad8c3fe3}</Project>
-    </ProjectReference>
-=======
->>>>>>> 2a34b847
     <ProjectReference Include="$(DolphinRootDir)Languages\Languages.vcxproj">
       <Project>{0e033be3-2e08-428e-9ae9-bc673efa12b5}</Project>
     </ProjectReference>
