<?xml version="1.0" encoding="utf-8"?>
<Project>
  <Import Project="..\..\VSProps\Base.Macros.props" />
  <Import Project="$(VSPropsDir)Base.Targets.props" />
  <PropertyGroup Label="Globals">
    <ProjectGuid>{FA3FA62B-6F58-4B86-9453-4D149940A066}</ProjectGuid>
    <ProjectName>Dolphin</ProjectName>
  </PropertyGroup>
  <Import Project="$(VCTargetsPath)\Microsoft.Cpp.Default.props" />
  <Import Project="$(VSPropsDir)Configuration.Application.props" />
  <Import Project="$(VCTargetsPath)\Microsoft.Cpp.props" />
  <ImportGroup Label="ExtensionSettings" />
  <ImportGroup Label="PropertySheets">
    <Import Project="$(UserRootDir)\Microsoft.Cpp.$(Platform).user.props" Condition="exists('$(UserRootDir)\Microsoft.Cpp.$(Platform).user.props')" Label="LocalAppDataPlatform" />
    <Import Project="$(VSPropsDir)Base.props" />
<<<<<<< HEAD
    <Import Project="$(VSPropsDir)PCHUse.props" />
    <Import Project="$(VSPropsDir)PyEmbed.props" />
=======
>>>>>>> d7cda674
    <Import Project="$(VSPropsDir)QtCompile.props" />
  </ImportGroup>
  <PropertyGroup Label="UserMacros" />
  <ItemDefinitionGroup>
    <ClCompile>
      <AdditionalIncludeDirectories>$(ProjectDir)Config\Graphics;%(AdditionalIncludeDirectories)</AdditionalIncludeDirectories>
      <AdditionalIncludeDirectories>$(ProjectDir)Config;%(AdditionalIncludeDirectories)</AdditionalIncludeDirectories>
      <AdditionalIncludeDirectories>$(ProjectDir)Config\ControllerInterface;%(AdditionalIncludeDirectories)</AdditionalIncludeDirectories>
      <AdditionalIncludeDirectories>$(ProjectDir)Config\Mapping;%(AdditionalIncludeDirectories)</AdditionalIncludeDirectories>
      <AdditionalIncludeDirectories>$(ProjectDir)Debugger;%(AdditionalIncludeDirectories)</AdditionalIncludeDirectories>
      <AdditionalIncludeDirectories>$(ProjectDir)FIFO;%(AdditionalIncludeDirectories)</AdditionalIncludeDirectories>
      <AdditionalIncludeDirectories>$(ProjectDir)GameList;%(AdditionalIncludeDirectories)</AdditionalIncludeDirectories>
      <AdditionalIncludeDirectories>$(ProjectDir)NetPlay;%(AdditionalIncludeDirectories)</AdditionalIncludeDirectories>
      <AdditionalIncludeDirectories>$(ProjectDir)QtUtils;%(AdditionalIncludeDirectories)</AdditionalIncludeDirectories>
      <AdditionalIncludeDirectories>$(ProjectDir)Scripting;%(AdditionalIncludeDirectories)</AdditionalIncludeDirectories>
      <AdditionalIncludeDirectories>$(ProjectDir)Settings;%(AdditionalIncludeDirectories)</AdditionalIncludeDirectories>
      <AdditionalIncludeDirectories>$(ProjectDir)TAS;%(AdditionalIncludeDirectories)</AdditionalIncludeDirectories>
      <AdditionalIncludeDirectories>$(ProjectDir)VideoInterface;%(AdditionalIncludeDirectories)</AdditionalIncludeDirectories>
    </ClCompile>
<<<<<<< HEAD
    <Link>
      <AdditionalDependencies>avrt.lib;iphlpapi.lib;winmm.lib;setupapi.lib;rpcrt4.lib;comctl32.lib;Shlwapi.lib;%(AdditionalDependencies)</AdditionalDependencies>
      <AdditionalLibraryDirectories>$(ExternalsDir)python\libs;%(AdditionalLibraryDirectories)</AdditionalLibraryDirectories>
      <AdditionalDependencies Condition="'$(Platform)'=='x64'">opengl32.lib;avcodec.lib;avformat.lib;avutil.lib;swresample.lib;swscale.lib;%(AdditionalDependencies)</AdditionalDependencies>
      <AdditionalLibraryDirectories Condition="'$(Platform)'=='x64'">$(ExternalsDir)ffmpeg\lib;%(AdditionalLibraryDirectories)</AdditionalLibraryDirectories>
    </Link>
=======
>>>>>>> d7cda674
    <Manifest>
      <AdditionalManifestFiles>DolphinQt.manifest;%(AdditionalManifestFiles)</AdditionalManifestFiles>
    </Manifest>
  </ItemDefinitionGroup>
  <ItemGroup>
    <ClCompile Include="AboutDialog.cpp" />
    <ClCompile Include="CheatSearchFactoryWidget.cpp" />
    <ClCompile Include="CheatSearchWidget.cpp" />
    <ClCompile Include="CheatsManager.cpp" />
    <ClCompile Include="Config\ARCodeWidget.cpp" />
    <ClCompile Include="Config\CheatCodeEditor.cpp" />
    <ClCompile Include="Config\CheatWarningWidget.cpp" />
    <ClCompile Include="Config\CommonControllersWidget.cpp" />
    <ClCompile Include="Config\ControllerInterface\ControllerInterfaceWindow.cpp" />
    <ClCompile Include="Config\ControllerInterface\DualShockUDPClientAddServerDialog.cpp" />
    <ClCompile Include="Config\ControllerInterface\DualShockUDPClientWidget.cpp" />
    <ClCompile Include="Config\ControllerInterface\ServerStringValidator.cpp" />
    <ClCompile Include="Config\ControllersWindow.cpp" />
    <ClCompile Include="Config\FilesystemWidget.cpp" />
    <ClCompile Include="Config\FreeLookWidget.cpp" />
    <ClCompile Include="Config\FreeLookWindow.cpp" />
    <ClCompile Include="Config\GamecubeControllersWidget.cpp" />
    <ClCompile Include="Config\GameConfigEdit.cpp" />
    <ClCompile Include="Config\GameConfigHighlighter.cpp" />
    <ClCompile Include="Config\GameConfigWidget.cpp" />
    <ClCompile Include="Config\GeckoCodeWidget.cpp" />
    <ClCompile Include="Config\Graphics\AdvancedWidget.cpp" />
    <ClCompile Include="Config\Graphics\BalloonTip.cpp" />
    <ClCompile Include="Config\Graphics\EnhancementsWidget.cpp" />
    <ClCompile Include="Config\Graphics\GeneralWidget.cpp" />
    <ClCompile Include="Config\Graphics\GraphicsBool.cpp" />
    <ClCompile Include="Config\Graphics\GraphicsChoice.cpp" />
    <ClCompile Include="Config\Graphics\GraphicsInteger.cpp" />
    <ClCompile Include="Config\Graphics\GraphicsRadio.cpp" />
    <ClCompile Include="Config\Graphics\GraphicsSlider.cpp" />
    <ClCompile Include="Config\Graphics\GraphicsWindow.cpp" />
    <ClCompile Include="Config\Graphics\HacksWidget.cpp" />
    <ClCompile Include="Config\Graphics\PostProcessingConfigWindow.cpp" />
    <ClCompile Include="Config\Graphics\SoftwareRendererWidget.cpp" />
    <ClCompile Include="Config\InfoWidget.cpp" />
    <ClCompile Include="Config\LogConfigWidget.cpp" />
    <ClCompile Include="Config\LogWidget.cpp" />
    <ClCompile Include="Config\Mapping\FreeLookGeneral.cpp" />
    <ClCompile Include="Config\Mapping\FreeLookRotation.cpp" />
    <ClCompile Include="Config\Mapping\GBAPadEmu.cpp" />
    <ClCompile Include="Config\Mapping\GCKeyboardEmu.cpp" />
    <ClCompile Include="Config\Mapping\GCMicrophone.cpp" />
    <ClCompile Include="Config\Mapping\GCPadEmu.cpp" />
    <ClCompile Include="Config\Mapping\GCPadWiiUConfigDialog.cpp" />
    <ClCompile Include="Config\Mapping\Hotkey3D.cpp" />
    <ClCompile Include="Config\Mapping\HotkeyControllerProfile.cpp" />
    <ClCompile Include="Config\Mapping\HotkeyDebugging.cpp" />
    <ClCompile Include="Config\Mapping\HotkeyGeneral.cpp" />
    <ClCompile Include="Config\Mapping\HotkeyGBA.cpp" />
    <ClCompile Include="Config\Mapping\HotkeyGraphics.cpp" />
    <ClCompile Include="Config\Mapping\HotkeyStates.cpp" />
    <ClCompile Include="Config\Mapping\HotkeyStatesOther.cpp" />
    <ClCompile Include="Config\Mapping\HotkeyTAS.cpp" />
    <ClCompile Include="Config\Mapping\HotkeyWii.cpp" />
    <ClCompile Include="Config\Mapping\IOWindow.cpp" />
    <ClCompile Include="Config\Mapping\MappingButton.cpp" />
    <ClCompile Include="Config\Mapping\MappingCommon.cpp" />
    <ClCompile Include="Config\Mapping\MappingIndicator.cpp" />
    <ClCompile Include="Config\Mapping\MappingNumeric.cpp" />
    <ClCompile Include="Config\Mapping\MappingWidget.cpp" />
    <ClCompile Include="Config\Mapping\MappingWindow.cpp" />
    <ClCompile Include="Config\Mapping\WiimoteEmuExtension.cpp" />
    <ClCompile Include="Config\Mapping\WiimoteEmuExtensionMotionInput.cpp" />
    <ClCompile Include="Config\Mapping\WiimoteEmuExtensionMotionSimulation.cpp" />
    <ClCompile Include="Config\Mapping\WiimoteEmuGeneral.cpp" />
    <ClCompile Include="Config\Mapping\WiimoteEmuMotionControl.cpp" />
    <ClCompile Include="Config\Mapping\WiimoteEmuMotionControlIMU.cpp" />
    <ClCompile Include="Config\NewPatchDialog.cpp" />
    <ClCompile Include="Config\PatchesWidget.cpp" />
    <ClCompile Include="Config\PropertiesDialog.cpp" />
    <ClCompile Include="Config\SettingsWindow.cpp" />
    <ClCompile Include="Config\ToolTipControls\ToolTipCheckBox.cpp" />
    <ClCompile Include="Config\ToolTipControls\ToolTipComboBox.cpp" />
    <ClCompile Include="Config\ToolTipControls\ToolTipRadioButton.cpp" />
    <ClCompile Include="Config\ToolTipControls\ToolTipSlider.cpp" />
    <ClCompile Include="Config\ToolTipControls\ToolTipSpinBox.cpp" />
    <ClCompile Include="Config\VerifyWidget.cpp" />
    <ClCompile Include="Config\WiimoteControllersWidget.cpp" />
    <ClCompile Include="ConvertDialog.cpp" />
    <ClCompile Include="Debugger\BreakpointWidget.cpp" />
    <ClCompile Include="Debugger\CodeDiffDialog.cpp" />
    <ClCompile Include="Debugger\CodeViewWidget.cpp" />
    <ClCompile Include="Debugger\CodeWidget.cpp" />
    <ClCompile Include="Debugger\JITWidget.cpp" />
    <ClCompile Include="Debugger\MemoryViewWidget.cpp" />
    <ClCompile Include="Debugger\MemoryWidget.cpp" />
    <ClCompile Include="Debugger\NetworkWidget.cpp" />
    <ClCompile Include="Debugger\NewBreakpointDialog.cpp" />
    <ClCompile Include="Debugger\PatchInstructionDialog.cpp" />
    <ClCompile Include="Debugger\RegisterColumn.cpp" />
    <ClCompile Include="Debugger\RegisterWidget.cpp" />
    <ClCompile Include="Debugger\ThreadWidget.cpp" />
    <ClCompile Include="Debugger\WatchWidget.cpp" />
    <ClCompile Include="DiscordHandler.cpp" />
    <ClCompile Include="DiscordJoinRequestDialog.cpp" />
    <ClCompile Include="FIFO\FIFOAnalyzer.cpp" />
    <ClCompile Include="FIFO\FIFOPlayerWindow.cpp" />
    <ClCompile Include="GameList\GameList.cpp" />
    <ClCompile Include="GameList\GameListModel.cpp" />
    <ClCompile Include="GameList\GameTracker.cpp" />
    <ClCompile Include="GameList\GridProxyModel.cpp" />
    <ClCompile Include="GameList\ListProxyModel.cpp" />
    <ClCompile Include="GBAHost.cpp" />
    <ClCompile Include="GBAWidget.cpp" />
    <ClCompile Include="GCMemcardCreateNewDialog.cpp" />
    <ClCompile Include="GCMemcardManager.cpp" />
    <ClCompile Include="Host.cpp" />
    <ClCompile Include="HotkeyScheduler.cpp" />
    <ClCompile Include="Main.cpp" />
    <ClCompile Include="MainWindow.cpp" />
    <ClCompile Include="MenuBar.cpp" />
    <ClCompile Include="NetPlay\ChunkedProgressDialog.cpp" />
    <ClCompile Include="NetPlay\GameListDialog.cpp" />
    <ClCompile Include="NetPlay\MD5Dialog.cpp" />
    <ClCompile Include="NetPlay\NetPlayBrowser.cpp" />
    <ClCompile Include="NetPlay\NetPlayDialog.cpp" />
    <ClCompile Include="NetPlay\NetPlaySetupDialog.cpp" />
    <ClCompile Include="NetPlay\PadMappingDialog.cpp" />
    <ClCompile Include="NKitWarningDialog.cpp" />
    <ClCompile Include="QtUtils\AspectRatioWidget.cpp" />
    <ClCompile Include="QtUtils\BlockUserInputFilter.cpp" />
    <ClCompile Include="QtUtils\DolphinFileDialog.cpp" />
    <ClCompile Include="QtUtils\DoubleClickEventFilter.cpp" />
    <ClCompile Include="QtUtils\ElidedButton.cpp" />
    <ClCompile Include="QtUtils\FileOpenEventFilter.cpp" />
    <ClCompile Include="QtUtils\FlowLayout.cpp" />
    <ClCompile Include="QtUtils\ImageConverter.cpp" />
    <ClCompile Include="QtUtils\ModalMessageBox.cpp" />
    <ClCompile Include="QtUtils\NonDefaultQPushButton.cpp" />
    <ClCompile Include="QtUtils\PartiallyClosableTabWidget.cpp" />
    <ClCompile Include="QtUtils\UTF8CodePointCountValidator.cpp" />
    <ClCompile Include="QtUtils\WindowActivationEventFilter.cpp" />
    <ClCompile Include="QtUtils\WinIconHelper.cpp" />
    <ClCompile Include="QtUtils\WrapInScrollArea.cpp" />
    <ClCompile Include="RenderWidget.cpp" />
    <ClCompile Include="ResourcePackManager.cpp" />
    <ClCompile Include="Resources.cpp" />
<<<<<<< HEAD
    <ClCompile Include="Scripting/ScriptingWidget.cpp" />
    <ClCompile Include="Scripting/ScriptsListModel.cpp" />
=======
    <ClCompile Include="RiivolutionBootWidget.cpp" />
>>>>>>> d7cda674
    <ClCompile Include="SearchBar.cpp" />
    <ClCompile Include="Settings.cpp" />
    <ClCompile Include="Settings\AdvancedPane.cpp" />
    <ClCompile Include="Settings\AudioPane.cpp" />
    <ClCompile Include="Settings\BroadbandAdapterSettingsDialog.cpp" />
    <ClCompile Include="Settings\GameCubePane.cpp" />
    <ClCompile Include="Settings\GeneralPane.cpp" />
    <ClCompile Include="Settings\InterfacePane.cpp" />
    <ClCompile Include="Settings\PathPane.cpp" />
    <ClCompile Include="Settings\USBDeviceAddToWhitelistDialog.cpp" />
    <ClCompile Include="Settings\WiiPane.cpp" />
    <ClCompile Include="TAS\GCTASInputWindow.cpp" />
    <ClCompile Include="TAS\IRWidget.cpp" />
    <ClCompile Include="TAS\StickWidget.cpp" />
    <ClCompile Include="TAS\TASCheckBox.cpp" />
    <ClCompile Include="TAS\TASInputWindow.cpp" />
    <ClCompile Include="TAS\TASSlider.cpp" />
    <ClCompile Include="TAS\WiiTASInputWindow.cpp" />
    <ClCompile Include="ToolBar.cpp" />
    <ClCompile Include="Translation.cpp" />
    <ClCompile Include="Updater.cpp" />
    <ClCompile Include="WiiUpdate.cpp" />
  </ItemGroup>
  <!--
    Put C/C++ headers here. If moc needs to be run for the file (only needed if
    Q_OBJECT is used in the file), set the item type to QtMoc. This list can
    also be modified using the VS UI.
    -->
  <ItemGroup>
    <ClInclude Include="Config\CheatCodeEditor.h" />
    <ClInclude Include="Config\GameConfigEdit.h" />
    <ClInclude Include="Config\Mapping\MappingCommon.h" />
    <ClInclude Include="Config\Mapping\MappingIndicator.h" />
    <ClInclude Include="Config\Mapping\MappingNumeric.h" />
    <ClInclude Include="Config\NewPatchDialog.h" />
    <ClInclude Include="Config\PatchesWidget.h" />
    <ClInclude Include="Debugger\RegisterColumn.h" />
    <ClInclude Include="GBAHost.h" />
    <ClInclude Include="QtUtils\ActionHelper.h" />
    <ClInclude Include="QtUtils\DolphinFileDialog.h" />
    <ClInclude Include="QtUtils\FlowLayout.h" />
    <ClInclude Include="QtUtils\ImageConverter.h" />
    <ClInclude Include="QtUtils\ModalMessageBox.h" />
    <ClInclude Include="QtUtils\NonDefaultQPushButton.h" />
    <ClInclude Include="QtUtils\QueueOnObject.h" />
    <ClInclude Include="QtUtils\RunOnObject.h" />
    <ClInclude Include="QtUtils\SignalBlocking.h" />
    <ClInclude Include="QtUtils\WinIconHelper.h" />
    <ClInclude Include="QtUtils\WrapInScrollArea.h" />
    <ClInclude Include="ResourcePackManager.h" />
    <ClInclude Include="Resources.h" />
    <ClInclude Include="TAS\TASSlider.h" />
    <ClInclude Include="Translation.h" />
    <ClInclude Include="WiiUpdate.h" />
    <QtMoc Include="AboutDialog.h" />
    <QtMoc Include="CheatSearchFactoryWidget.h" />
    <QtMoc Include="CheatSearchWidget.h" />
    <QtMoc Include="CheatsManager.h" />
    <QtMoc Include="Config\ARCodeWidget.h" />
    <QtMoc Include="Config\CheatWarningWidget.h" />
    <QtMoc Include="Config\CommonControllersWidget.h" />
    <QtMoc Include="Config\ControllerInterface\ControllerInterfaceWindow.h" />
    <QtMoc Include="Config\ControllerInterface\DualShockUDPClientAddServerDialog.h" />
    <QtMoc Include="Config\ControllerInterface\DualShockUDPClientWidget.h" />
    <QtMoc Include="Config\ControllerInterface\ServerStringValidator.h" />
    <QtMoc Include="Config\ControllersWindow.h" />
    <QtMoc Include="Config\FilesystemWidget.h" />
    <QtMoc Include="Config\FreeLookWidget.h" />
    <QtMoc Include="Config\FreeLookWindow.h" />
    <QtMoc Include="Config\GamecubeControllersWidget.h" />
    <QtMoc Include="Config\GameConfigHighlighter.h" />
    <QtMoc Include="Config\GameConfigWidget.h" />
    <QtMoc Include="Config\GeckoCodeWidget.h" />
    <QtMoc Include="Config\Graphics\AdvancedWidget.h" />
    <QtMoc Include="Config\Graphics\BalloonTip.h" />
    <QtMoc Include="Config\Graphics\EnhancementsWidget.h" />
    <QtMoc Include="Config\Graphics\GeneralWidget.h" />
    <QtMoc Include="Config\Graphics\GraphicsBool.h" />
    <QtMoc Include="Config\Graphics\GraphicsChoice.h" />
    <QtMoc Include="Config\Graphics\GraphicsInteger.h" />
    <QtMoc Include="Config\Graphics\GraphicsRadio.h" />
    <QtMoc Include="Config\Graphics\GraphicsSlider.h" />
    <QtMoc Include="Config\Graphics\GraphicsWidget.h" />
    <QtMoc Include="Config\Graphics\GraphicsWindow.h" />
    <QtMoc Include="Config\Graphics\HacksWidget.h" />
    <QtMoc Include="Config\Graphics\PostProcessingConfigWindow.h" />
    <QtMoc Include="Config\Graphics\SoftwareRendererWidget.h" />
    <QtMoc Include="Config\InfoWidget.h" />
    <QtMoc Include="Config\LogConfigWidget.h" />
    <QtMoc Include="Config\LogWidget.h" />
    <QtMoc Include="Config\Mapping\FreeLookGeneral.h" />
    <QtMoc Include="Config\Mapping\FreeLookRotation.h" />
    <QtMoc Include="Config\Mapping\GBAPadEmu.h" />
    <QtMoc Include="Config\Mapping\GCKeyboardEmu.h" />
    <QtMoc Include="Config\Mapping\GCMicrophone.h" />
    <QtMoc Include="Config\Mapping\GCPadEmu.h" />
    <QtMoc Include="Config\Mapping\GCPadWiiUConfigDialog.h" />
    <QtMoc Include="Config\Mapping\Hotkey3D.h" />
    <QtMoc Include="Config\Mapping\HotkeyControllerProfile.h" />
    <QtMoc Include="Config\Mapping\HotkeyDebugging.h" />
    <QtMoc Include="Config\Mapping\HotkeyGBA.h" />
    <QtMoc Include="Config\Mapping\HotkeyGeneral.h" />
    <QtMoc Include="Config\Mapping\HotkeyGraphics.h" />
    <QtMoc Include="Config\Mapping\HotkeyStates.h" />
    <QtMoc Include="Config\Mapping\HotkeyStatesOther.h" />
    <QtMoc Include="Config\Mapping\HotkeyTAS.h" />
    <QtMoc Include="Config\Mapping\HotkeyWii.h" />
    <QtMoc Include="Config\Mapping\IOWindow.h" />
    <QtMoc Include="Config\Mapping\MappingButton.h" />
    <QtMoc Include="Config\Mapping\MappingWidget.h" />
    <QtMoc Include="Config\Mapping\MappingWindow.h" />
    <QtMoc Include="Config\Mapping\WiimoteEmuExtension.h" />
    <QtMoc Include="Config\Mapping\WiimoteEmuExtensionMotionInput.h" />
    <QtMoc Include="Config\Mapping\WiimoteEmuExtensionMotionSimulation.h" />
    <QtMoc Include="Config\Mapping\WiimoteEmuGeneral.h" />
    <QtMoc Include="Config\Mapping\WiimoteEmuMotionControl.h" />
    <QtMoc Include="Config\Mapping\WiimoteEmuMotionControlIMU.h" />
    <QtMoc Include="Config\PropertiesDialog.h" />
    <QtMoc Include="Config\SettingsWindow.h" />
    <ClInclude Include="Config\ToolTipControls\ToolTipCheckBox.h" />
    <ClInclude Include="Config\ToolTipControls\ToolTipComboBox.h" />
    <ClInclude Include="Config\ToolTipControls\ToolTipRadioButton.h" />
    <ClInclude Include="Config\ToolTipControls\ToolTipSlider.h" />
    <ClInclude Include="Config\ToolTipControls\ToolTipSpinBox.h" />
    <ClInclude Include="Config\ToolTipControls\ToolTipWidget.h" />
    <QtMoc Include="Config\VerifyWidget.h" />
    <QtMoc Include="Config\WiimoteControllersWidget.h" />
    <QtMoc Include="ConvertDialog.h" />
    <QtMoc Include="Debugger\BreakpointWidget.h" />
    <QtMoc Include="Debugger\CodeDiffDialog.h" />
    <QtMoc Include="Debugger\CodeViewWidget.h" />
    <QtMoc Include="Debugger\CodeWidget.h" />
    <QtMoc Include="Debugger\JITWidget.h" />
    <QtMoc Include="Debugger\MemoryViewWidget.h" />
    <QtMoc Include="Debugger\MemoryWidget.h" />
    <QtMoc Include="Debugger\NetworkWidget.h" />
    <QtMoc Include="Debugger\NewBreakpointDialog.h" />
    <QtMoc Include="Debugger\PatchInstructionDialog.h" />
    <QtMoc Include="Debugger\RegisterWidget.h" />
    <QtMoc Include="Debugger\ThreadWidget.h" />
    <QtMoc Include="Debugger\WatchWidget.h" />
    <QtMoc Include="DiscordHandler.h" />
    <QtMoc Include="DiscordJoinRequestDialog.h" />
    <QtMoc Include="FIFO\FIFOAnalyzer.h" />
    <QtMoc Include="FIFO\FIFOPlayerWindow.h" />
    <QtMoc Include="GameList\GameList.h" />
    <QtMoc Include="GameList\GameListModel.h" />
    <QtMoc Include="GameList\GameTracker.h" />
    <QtMoc Include="GameList\GridProxyModel.h" />
    <QtMoc Include="GameList\ListProxyModel.h" />
    <QtMoc Include="GBAWidget.h" />
    <QtMoc Include="GCMemcardCreateNewDialog.h" />
    <QtMoc Include="GCMemcardManager.h" />
    <QtMoc Include="Host.h" />
    <QtMoc Include="HotkeyScheduler.h" />
    <QtMoc Include="MainWindow.h" />
    <QtMoc Include="MenuBar.h" />
    <QtMoc Include="NetPlay\ChunkedProgressDialog.h" />
    <QtMoc Include="NetPlay\GameListDialog.h" />
    <QtMoc Include="NetPlay\MD5Dialog.h" />
    <QtMoc Include="NetPlay\NetPlayBrowser.h" />
    <QtMoc Include="NetPlay\NetPlayDialog.h" />
    <QtMoc Include="NetPlay\NetPlaySetupDialog.h" />
    <QtMoc Include="NetPlay\PadMappingDialog.h" />
    <QtMoc Include="NKitWarningDialog.h" />
    <QtMoc Include="QtUtils\AspectRatioWidget.h" />
    <QtMoc Include="QtUtils\BlockUserInputFilter.h" />
    <QtMoc Include="QtUtils\DoubleClickEventFilter.h" />
    <QtMoc Include="QtUtils\ElidedButton.h" />
    <QtMoc Include="QtUtils\FileOpenEventFilter.h" />
    <QtMoc Include="QtUtils\ParallelProgressDialog.h" />
    <QtMoc Include="QtUtils\PartiallyClosableTabWidget.h" />
    <QtMoc Include="QtUtils\UTF8CodePointCountValidator.h" />
    <QtMoc Include="QtUtils\WindowActivationEventFilter.h" />
    <QtMoc Include="RenderWidget.h" />
<<<<<<< HEAD
    <QtMoc Include="Scripting/ScriptingWidget.h" />
=======
    <QtMoc Include="RiivolutionBootWidget.h" />
>>>>>>> d7cda674
    <QtMoc Include="SearchBar.h" />
    <QtMoc Include="Settings.h" />
    <QtMoc Include="Settings\AdvancedPane.h" />
    <QtMoc Include="Settings\AudioPane.h" />
    <QtMoc Include="Settings\BroadbandAdapterSettingsDialog.h" />
    <QtMoc Include="Settings\GameCubePane.h" />
    <QtMoc Include="Settings\GeneralPane.h" />
    <QtMoc Include="Settings\InterfacePane.h" />
    <QtMoc Include="Settings\PathPane.h" />
    <QtMoc Include="Settings\USBDeviceAddToWhitelistDialog.h" />
    <QtMoc Include="Settings\WiiPane.h" />
    <QtMoc Include="TAS\GCTASInputWindow.h" />
    <QtMoc Include="TAS\IRWidget.h" />
    <QtMoc Include="TAS\StickWidget.h" />
    <QtMoc Include="TAS\TASCheckBox.h" />
    <QtMoc Include="TAS\TASInputWindow.h" />
    <QtMoc Include="TAS\WiiTASInputWindow.h" />
    <QtMoc Include="ToolBar.h" />
    <QtMoc Include="Updater.h" />
  </ItemGroup>
  <ItemGroup>
    <Text Include="CMakeLists.txt" />
  </ItemGroup>
  <ItemGroup>
    <ResourceCompile Include="DolphinQt.rc" />
  </ItemGroup>
  <ItemGroup>
    <Natvis Include="qt6.natvis" />
  </ItemGroup>
  <ItemGroup>
    <ProjectReference Include="$(CoreDir)DolphinLib.vcxproj">
      <Project>{D79392F7-06D6-4B4B-A39F-4D587C215D3A}</Project>
    </ProjectReference>
    <ProjectReference Include="$(CoreDir)Common\SCMRevGen.vcxproj">
      <Project>{41279555-f94f-4ebc-99de-af863c10c5c4}</Project>
    </ProjectReference>
    <ProjectReference Include="$(DolphinRootDir)Languages\Languages.vcxproj">
      <Project>{0e033be3-2e08-428e-9ae9-bc673efa12b5}</Project>
    </ProjectReference>
    <!--
      This project doesn't use PCH during compile (because RTTI setting differs),
      but we still must link it for the dependants (DolphinLib)
    -->
    <ProjectReference Include="$(SourceDir)PCH\pch.vcxproj">
      <Project>{76563A7F-1011-4EAD-B667-7BB18D09568E}</Project>
      <Private>false</Private>
      <LinkLibraryDependencies>true</LinkLibraryDependencies>
      <UseLibraryDependencyInputs>true</UseLibraryDependencyInputs>
    </ProjectReference>
  </ItemGroup>
  <Import Project="$(ExternalsDir)ExternalsReferenceAll.props" />
  <Import Project="$(VCTargetsPath)\Microsoft.Cpp.targets" />
  <ImportGroup Label="ExtensionTargets" />
  <!--Copy Exe, Data directory and DLLs which should be located in the executable directory-->
  <ItemGroup>
    <DataSysFiles Include="$(DolphinRootDir)Data\**\Sys\**\*.*" />
    <DataTxtFiles Include="$(DolphinRootDir)Data\license.txt" />
    <BinaryFiles Include="$(TargetPath)" />
    <AllInputFiles Include="@(DataSysFiles);@(DataTxtFiles);@(BinaryFiles)" />
  </ItemGroup>
  <Target Name="AfterBuild" Inputs="@(AllInputFiles)" Outputs="@(AllInputFiles -> '$(BinaryOutputDir)%(RecursiveDir)%(Filename)%(Extension)')">
    <Message Text="Copying Data directory..." Importance="High" />
    <Copy SourceFiles="@(DataSysFiles)" DestinationFolder="$(BinaryOutputDir)%(RecursiveDir)" Condition="!Exists('$(BinaryOutputDir)%(RecursiveDir)%(Filename)%(DataSysFiles.Extension)') OR $([System.DateTime]::Parse('%(ModifiedTime)').Ticks) &gt; $([System.IO.File]::GetLastWriteTime('$(BinaryOutputDir)%(RecursiveDir)%(Filename)%(DataSysFiles.Extension)').Ticks)" />
    <Copy SourceFiles="@(DataTxtFiles)" DestinationFolder="$(BinaryOutputDir)" Condition="!Exists('$(BinaryOutputDir)%(Filename)%(DataTxtFiles.Extension)') OR $([System.DateTime]::Parse('%(ModifiedTime)').Ticks) &gt; $([System.IO.File]::GetLastWriteTime('$(BinaryOutputDir)%(RecursiveDir)%(Filename)%(DataTxtFiles.Extension)').Ticks)" />
    <Message Text="Copy: @(BinaryFiles) -&gt; $(BinaryOutputDir)" Importance="High" />
    <Copy SourceFiles="@(BinaryFiles)" DestinationFolder="$(BinaryOutputDir)" />
  </Target>
</Project><|MERGE_RESOLUTION|>--- conflicted
+++ resolved
@@ -13,11 +13,7 @@
   <ImportGroup Label="PropertySheets">
     <Import Project="$(UserRootDir)\Microsoft.Cpp.$(Platform).user.props" Condition="exists('$(UserRootDir)\Microsoft.Cpp.$(Platform).user.props')" Label="LocalAppDataPlatform" />
     <Import Project="$(VSPropsDir)Base.props" />
-<<<<<<< HEAD
-    <Import Project="$(VSPropsDir)PCHUse.props" />
     <Import Project="$(VSPropsDir)PyEmbed.props" />
-=======
->>>>>>> d7cda674
     <Import Project="$(VSPropsDir)QtCompile.props" />
   </ImportGroup>
   <PropertyGroup Label="UserMacros" />
@@ -37,15 +33,6 @@
       <AdditionalIncludeDirectories>$(ProjectDir)TAS;%(AdditionalIncludeDirectories)</AdditionalIncludeDirectories>
       <AdditionalIncludeDirectories>$(ProjectDir)VideoInterface;%(AdditionalIncludeDirectories)</AdditionalIncludeDirectories>
     </ClCompile>
-<<<<<<< HEAD
-    <Link>
-      <AdditionalDependencies>avrt.lib;iphlpapi.lib;winmm.lib;setupapi.lib;rpcrt4.lib;comctl32.lib;Shlwapi.lib;%(AdditionalDependencies)</AdditionalDependencies>
-      <AdditionalLibraryDirectories>$(ExternalsDir)python\libs;%(AdditionalLibraryDirectories)</AdditionalLibraryDirectories>
-      <AdditionalDependencies Condition="'$(Platform)'=='x64'">opengl32.lib;avcodec.lib;avformat.lib;avutil.lib;swresample.lib;swscale.lib;%(AdditionalDependencies)</AdditionalDependencies>
-      <AdditionalLibraryDirectories Condition="'$(Platform)'=='x64'">$(ExternalsDir)ffmpeg\lib;%(AdditionalLibraryDirectories)</AdditionalLibraryDirectories>
-    </Link>
-=======
->>>>>>> d7cda674
     <Manifest>
       <AdditionalManifestFiles>DolphinQt.manifest;%(AdditionalManifestFiles)</AdditionalManifestFiles>
     </Manifest>
@@ -188,12 +175,9 @@
     <ClCompile Include="RenderWidget.cpp" />
     <ClCompile Include="ResourcePackManager.cpp" />
     <ClCompile Include="Resources.cpp" />
-<<<<<<< HEAD
+    <ClCompile Include="RiivolutionBootWidget.cpp" />
     <ClCompile Include="Scripting/ScriptingWidget.cpp" />
     <ClCompile Include="Scripting/ScriptsListModel.cpp" />
-=======
-    <ClCompile Include="RiivolutionBootWidget.cpp" />
->>>>>>> d7cda674
     <ClCompile Include="SearchBar.cpp" />
     <ClCompile Include="Settings.cpp" />
     <ClCompile Include="Settings\AdvancedPane.cpp" />
@@ -369,11 +353,8 @@
     <QtMoc Include="QtUtils\UTF8CodePointCountValidator.h" />
     <QtMoc Include="QtUtils\WindowActivationEventFilter.h" />
     <QtMoc Include="RenderWidget.h" />
-<<<<<<< HEAD
+    <QtMoc Include="RiivolutionBootWidget.h" />
     <QtMoc Include="Scripting/ScriptingWidget.h" />
-=======
-    <QtMoc Include="RiivolutionBootWidget.h" />
->>>>>>> d7cda674
     <QtMoc Include="SearchBar.h" />
     <QtMoc Include="Settings.h" />
     <QtMoc Include="Settings\AdvancedPane.h" />
