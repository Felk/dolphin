--- conflicted
+++ resolved
@@ -254,11 +254,8 @@
   QAction* m_show_memory;
   QAction* m_show_network;
   QAction* m_show_jit;
-<<<<<<< HEAD
+  QAction* m_show_assembler;
   QAction* m_show_scripting;
-=======
-  QAction* m_show_assembler;
->>>>>>> ac0d6cba
   QMenu* m_cols_menu;
 
   // JIT
