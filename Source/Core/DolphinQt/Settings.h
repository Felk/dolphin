--- conflicted
+++ resolved
@@ -163,13 +163,10 @@
   bool IsNetworkVisible() const;
   void SetJITVisible(bool enabled);
   bool IsJITVisible() const;
-<<<<<<< HEAD
+  void SetAssemblerVisible(bool enabled);
+  bool IsAssemblerVisible() const;
   void SetScriptingVisible(bool enabled);
   bool IsScriptingVisible() const;
-=======
-  void SetAssemblerVisible(bool enabled);
-  bool IsAssemblerVisible() const;
->>>>>>> ac0d6cba
   QFont GetDebugFont() const;
   void SetDebugFont(QFont font);
 
@@ -217,11 +214,8 @@
   void MemoryVisibilityChanged(bool visible);
   void NetworkVisibilityChanged(bool visible);
   void JITVisibilityChanged(bool visible);
-<<<<<<< HEAD
+  void AssemblerVisibilityChanged(bool visible);
   void ScriptingVisibilityChanged(bool visible);
-=======
-  void AssemblerVisibilityChanged(bool visible);
->>>>>>> ac0d6cba
   void DebugModeToggled(bool enabled);
   void DebugFontChanged(const QFont& font);
   void AutoUpdateTrackChanged(const QString& mode);
