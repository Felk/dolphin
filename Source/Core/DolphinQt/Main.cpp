--- conflicted
+++ resolved
@@ -252,13 +252,9 @@
   {
     DolphinAnalytics::Instance().ReportDolphinStart("qt");
 
-<<<<<<< HEAD
     MainWindow win{std::move(boot), static_cast<const char*>(options.get("movie")),
                    script_filepath};
-=======
-    MainWindow win{std::move(boot), static_cast<const char*>(options.get("movie"))};
     Settings::Instance().SetCurrentUserStyle(Settings::Instance().GetCurrentUserStyle());
->>>>>>> 2a34b847
     if (options.is_set("debugger"))
       Settings::Instance().SetDebugModeEnabled(true);
     win.Show();
