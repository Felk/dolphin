--- conflicted
+++ resolved
@@ -259,14 +259,9 @@
     Settings::Instance().InitDefaultPalette();
     Settings::Instance().ApplyStyle();
 
-<<<<<<< HEAD
-    MainWindow win{std::move(boot), static_cast<const char*>(options.get("movie")),
+    MainWindow win{Core::System::GetInstance(), std::move(boot),
+                   static_cast<const char*>(options.get("movie")),
                    script_filepath};
-    win.Show();
-=======
-    MainWindow win{Core::System::GetInstance(), std::move(boot),
-                   static_cast<const char*>(options.get("movie"))};
->>>>>>> ac0d6cba
 
 #if defined(USE_ANALYTICS) && USE_ANALYTICS
     if (!Config::Get(Config::MAIN_ANALYTICS_PERMISSION_ASKED))
