// Copyright 2015 Dolphin Emulator Project
// SPDX-License-Identifier: GPL-2.0-or-later

#include "DolphinQt/MainWindow.h"

#include <QApplication>
#include <QCloseEvent>
#include <QDateTime>
#include <QDesktopServices>
#include <QDir>
#include <QDragEnterEvent>
#include <QDropEvent>
#include <QFileInfo>
#include <QIcon>
#include <QMimeData>
#include <QStackedWidget>
#include <QStyleHints>
#include <QVBoxLayout>
#include <QWindow>

#include <fmt/format.h>

#include <future>
#include <optional>
#include <variant>

#if defined(__unix__) || defined(__unix) || defined(__APPLE__)
#include <signal.h>

#include "QtUtils/SignalDaemon.h"
#endif

#ifndef _WIN32
#include <qpa/qplatformnativeinterface.h>
#endif

#include "Common/ScopeGuard.h"
#include "Common/Version.h"
#include "Common/WindowSystemInfo.h"

#include "Core/AchievementManager.h"
#include "Core/Boot/Boot.h"
#include "Core/BootManager.h"
#include "Core/CommonTitles.h"
#include "Core/Config/AchievementSettings.h"
#include "Core/Config/MainSettings.h"
#include "Core/Config/NetplaySettings.h"
#include "Core/Config/UISettings.h"
#include "Core/Config/WiimoteSettings.h"
#include "Core/Core.h"
#include "Core/FreeLookManager.h"
#include "Core/HW/DVD/DVDInterface.h"
#include "Core/HW/GBAPad.h"
#include "Core/HW/GCKeyboard.h"
#include "Core/HW/GCPad.h"
#include "Core/HW/ProcessorInterface.h"
#include "Core/HW/SI/SI_Device.h"
#include "Core/HW/Wiimote.h"
#include "Core/HW/WiimoteEmu/WiimoteEmu.h"
#include "Core/HotkeyManager.h"
#include "Core/IOS/USB/Bluetooth/BTEmu.h"
#include "Core/IOS/USB/Bluetooth/WiimoteDevice.h"
#include "Core/Movie.h"
#include "Core/NetPlayClient.h"
#include "Core/NetPlayProto.h"
#include "Core/NetPlayServer.h"
#include "Core/State.h"
#include "Core/System.h"
#include "Core/WiiUtils.h"

#include "DiscIO/DirectoryBlob.h"
#include "DiscIO/NANDImporter.h"
#include "DiscIO/RiivolutionPatcher.h"

#include "DolphinQt/AboutDialog.h"
#include "DolphinQt/Achievements/AchievementsWindow.h"
#include "DolphinQt/CheatsManager.h"
#include "DolphinQt/Config/ControllersWindow.h"
#include "DolphinQt/Config/FreeLookWindow.h"
#include "DolphinQt/Config/Graphics/GraphicsWindow.h"
#include "DolphinQt/Config/LogConfigWidget.h"
#include "DolphinQt/Config/LogWidget.h"
#include "DolphinQt/Config/Mapping/MappingWindow.h"
#include "DolphinQt/Config/SettingsWindow.h"
#include "DolphinQt/Debugger/AssemblerWidget.h"
#include "DolphinQt/Debugger/BreakpointWidget.h"
#include "DolphinQt/Debugger/CodeViewWidget.h"
#include "DolphinQt/Debugger/CodeWidget.h"
#include "DolphinQt/Debugger/JITWidget.h"
#include "DolphinQt/Debugger/MemoryWidget.h"
#include "DolphinQt/Debugger/NetworkWidget.h"
#include "DolphinQt/Debugger/RegisterWidget.h"
#include "DolphinQt/Debugger/ThreadWidget.h"
#include "DolphinQt/Debugger/WatchWidget.h"
#include "DolphinQt/DiscordHandler.h"
#include "DolphinQt/FIFO/FIFOPlayerWindow.h"
#include "DolphinQt/GCMemcardManager.h"
#include "DolphinQt/GameList/GameList.h"
#include "DolphinQt/Host.h"
#include "DolphinQt/HotkeyScheduler.h"
#include "DolphinQt/InfinityBase/InfinityBaseWindow.h"
#include "DolphinQt/MenuBar.h"
#include "DolphinQt/NKitWarningDialog.h"
#include "DolphinQt/NetPlay/NetPlayBrowser.h"
#include "DolphinQt/NetPlay/NetPlayDialog.h"
#include "DolphinQt/NetPlay/NetPlaySetupDialog.h"
#include "DolphinQt/QtUtils/DolphinFileDialog.h"
#include "DolphinQt/QtUtils/FileOpenEventFilter.h"
#include "DolphinQt/QtUtils/ModalMessageBox.h"
#include "DolphinQt/QtUtils/ParallelProgressDialog.h"
#include "DolphinQt/QtUtils/QueueOnObject.h"
#include "DolphinQt/QtUtils/RunOnObject.h"
#include "DolphinQt/QtUtils/SetWindowDecorations.h"
#include "DolphinQt/QtUtils/WindowActivationEventFilter.h"
#include "DolphinQt/RenderWidget.h"
#include "DolphinQt/ResourcePackManager.h"
#include "DolphinQt/Resources.h"
#include "DolphinQt/RiivolutionBootWidget.h"
#include "DolphinQt/SearchBar.h"
#include "DolphinQt/Settings.h"
#include "DolphinQt/SkylanderPortal/SkylanderPortalWindow.h"
#include "DolphinQt/TAS/GBATASInputWindow.h"
#include "DolphinQt/TAS/GCTASInputWindow.h"
#include "DolphinQt/TAS/WiiTASInputWindow.h"
#include "DolphinQt/ToolBar.h"
#include "DolphinQt/WiiUpdate.h"
#include "DolphinQt/Scripting/ScriptingWidget.h"

#include "InputCommon/ControllerInterface/ControllerInterface.h"
#include "InputCommon/GCAdapter.h"

#include "UICommon/DiscordPresence.h"
#include "UICommon/GameFile.h"
#include "UICommon/ResourcePack/Manager.h"
#include "UICommon/ResourcePack/Manifest.h"
#include "UICommon/ResourcePack/ResourcePack.h"

#include "UICommon/UICommon.h"

#include "VideoCommon/NetPlayChatUI.h"
#include "VideoCommon/VideoConfig.h"

#ifdef HAVE_XRANDR
#include "UICommon/X11Utils.h"
// This #define within X11/X.h conflicts with our WiimoteSource enum.
#undef None
#endif

#if defined(__unix__) || defined(__unix) || defined(__APPLE__)
void MainWindow::OnSignal()
{
  close();
}

static void InstallSignalHandler()
{
  struct sigaction sa;
  sa.sa_handler = &SignalDaemon::HandleInterrupt;
  sigemptyset(&sa.sa_mask);
  sa.sa_flags = SA_RESETHAND;
  sigaction(SIGINT, &sa, nullptr);
  sigaction(SIGTERM, &sa, nullptr);
}
#endif

static WindowSystemType GetWindowSystemType()
{
  // Determine WSI type based on Qt platform.
  QString platform_name = QGuiApplication::platformName();
  if (platform_name == QStringLiteral("windows"))
    return WindowSystemType::Windows;
  else if (platform_name == QStringLiteral("cocoa"))
    return WindowSystemType::MacOS;
  else if (platform_name == QStringLiteral("xcb"))
    return WindowSystemType::X11;
  else if (platform_name == QStringLiteral("wayland"))
    return WindowSystemType::Wayland;
  else if (platform_name == QStringLiteral("haiku"))
    return WindowSystemType::Haiku;

  ModalMessageBox::critical(
      nullptr, QStringLiteral("Error"),
      QString::asprintf("Unknown Qt platform: %s", platform_name.toStdString().c_str()));
  return WindowSystemType::Headless;
}

static WindowSystemInfo GetWindowSystemInfo(QWindow* window)
{
  WindowSystemInfo wsi;
  wsi.type = GetWindowSystemType();

  // Our Win32 Qt external doesn't have the private API.
#if defined(WIN32) || defined(__APPLE__) || defined(__HAIKU__)
  wsi.render_window = window ? reinterpret_cast<void*>(window->winId()) : nullptr;
  wsi.render_surface = wsi.render_window;
#else
  QPlatformNativeInterface* pni = QGuiApplication::platformNativeInterface();
  wsi.display_connection = pni->nativeResourceForWindow("display", window);
  if (wsi.type == WindowSystemType::Wayland)
    wsi.render_window = window ? pni->nativeResourceForWindow("surface", window) : nullptr;
  else
    wsi.render_window = window ? reinterpret_cast<void*>(window->winId()) : nullptr;
  wsi.render_surface = wsi.render_window;
#endif
  wsi.render_surface_scale = window ? static_cast<float>(window->devicePixelRatio()) : 1.0f;

  return wsi;
}

static std::vector<std::string> StringListToStdVector(QStringList list)
{
  std::vector<std::string> result;
  result.reserve(list.size());

  for (const QString& s : list)
    result.push_back(s.toStdString());

  return result;
}

<<<<<<< HEAD
MainWindow::MainWindow(std::unique_ptr<BootParameters> boot_parameters,
                       const std::string& movie_path,
                       std::optional<std::string> script)
    : QMainWindow(nullptr)
=======
MainWindow::MainWindow(Core::System& system, std::unique_ptr<BootParameters> boot_parameters,
                       const std::string& movie_path)
    : QMainWindow(nullptr), m_system(system)
>>>>>>> ac0d6cba
{
  setWindowTitle(QString::fromStdString(Common::GetScmRevStr()));
  setWindowIcon(Resources::GetAppIcon());
  setUnifiedTitleAndToolBarOnMac(true);
  setAcceptDrops(true);
  setAttribute(Qt::WA_NativeWindow);

  CreateComponents();

  ConnectGameList();
  ConnectHost();
  ConnectToolBar();
  ConnectRenderWidget();
  ConnectStack();
  ConnectMenuBar();

  QSettings& settings = Settings::GetQSettings();
  restoreState(settings.value(QStringLiteral("mainwindow/state")).toByteArray());
  restoreGeometry(settings.value(QStringLiteral("mainwindow/geometry")).toByteArray());
  if (!Settings::Instance().IsBatchModeEnabled())
  {
    SetQWidgetWindowDecorations(this);
    show();
  }

  InitControllers();
  ConnectHotkeys();

#if QT_VERSION >= QT_VERSION_CHECK(6, 5, 0)
  connect(QGuiApplication::styleHints(), &QStyleHints::colorSchemeChanged, this,
          [this](Qt::ColorScheme colorScheme) {
            Settings::Instance().ApplyStyle();
            if (m_skylander_window)
              m_skylander_window->RefreshList();
          });
#endif

  connect(m_cheats_manager, &CheatsManager::OpenGeneralSettings, this,
          &MainWindow::ShowGeneralWindow);

#ifdef USE_RETRO_ACHIEVEMENTS
  connect(m_cheats_manager, &CheatsManager::OpenAchievementSettings, this,
          &MainWindow::ShowAchievementSettings);
  connect(m_game_list, &GameList::OpenAchievementSettings, this,
          &MainWindow::ShowAchievementSettings);
#endif  // USE_RETRO_ACHIEVEMENTS

  InitCoreCallbacks();

  NetPlayInit();

#ifdef USE_RETRO_ACHIEVEMENTS
  AchievementManager::GetInstance().Init();
  if (AchievementManager::GetInstance().IsHardcoreModeActive())
    Settings::Instance().SetDebugModeEnabled(false);
#endif  // USE_RETRO_ACHIEVEMENTS

#if defined(__unix__) || defined(__unix) || defined(__APPLE__)
  auto* daemon = new SignalDaemon(this);

  connect(daemon, &SignalDaemon::InterruptReceived, this, &MainWindow::OnSignal);

  InstallSignalHandler();
#endif

  if (boot_parameters)
  {
    m_pending_boot = std::move(boot_parameters);

    if (!movie_path.empty())
    {
      std::optional<std::string> savestate_path;
      if (m_system.GetMovie().PlayInput(movie_path, &savestate_path))
      {
        m_pending_boot->boot_session_data.SetSavestateData(std::move(savestate_path),
                                                           DeleteSavestateAfterBoot::No);
        emit RecordingStatusChanged(true);
      }
    }
  }

  m_state_slot =
      std::clamp(Settings::Instance().GetStateSlot(), 1, static_cast<int>(State::NUM_STATES));

  m_render_widget_geometry = settings.value(QStringLiteral("renderwidget/geometry")).toByteArray();

  // Restoring of window states can sometimes go wrong, resulting in widgets being visible when they
  // shouldn't be so we have to reapply all our rules afterwards.
  Settings::Instance().RefreshWidgetVisibility();

  if (!ResourcePack::Init())
  {
    ModalMessageBox::critical(this, tr("Error"),
                              tr("Error occurred while loading some texture packs"));
  }

  for (auto& pack : ResourcePack::GetPacks())
  {
    if (!pack.IsValid())
    {
      ModalMessageBox::critical(this, tr("Error"),
                                tr("Invalid Pack %1 provided: %2")
                                    .arg(QString::fromStdString(pack.GetPath()))
                                    .arg(QString::fromStdString(pack.GetError())));
      return;
    }
  }

  Host::GetInstance()->SetMainWindowHandle(reinterpret_cast<void*>(winId()));

<<<<<<< HEAD
  if (script.has_value())
  {
    m_scripting_widget->AddScript(script.value());
=======
  if (m_pending_boot != nullptr)
  {
    StartGame(std::move(m_pending_boot));
    m_pending_boot.reset();
>>>>>>> ac0d6cba
  }
}

MainWindow::~MainWindow()
{
  // Shut down NetPlay first to avoid race condition segfault
  Settings::Instance().ResetNetPlayClient();
  Settings::Instance().ResetNetPlayServer();

#ifdef USE_RETRO_ACHIEVEMENTS
  AchievementManager::GetInstance().Shutdown();
#endif  // USE_RETRO_ACHIEVEMENTS

  delete m_render_widget;
  delete m_netplay_dialog;

  for (int i = 0; i < 4; i++)
  {
    delete m_gc_tas_input_windows[i];
    delete m_gba_tas_input_windows[i];
    delete m_wii_tas_input_windows[i];
  }

  ShutdownControllers();

  QSettings& settings = Settings::GetQSettings();

  if (!Settings::Instance().IsBatchModeEnabled())
  {
    settings.setValue(QStringLiteral("mainwindow/state"), saveState());
    settings.setValue(QStringLiteral("mainwindow/geometry"), saveGeometry());
  }

  settings.setValue(QStringLiteral("renderwidget/geometry"), m_render_widget_geometry);

  Config::Save();
}

WindowSystemInfo MainWindow::GetWindowSystemInfo() const
{
  return ::GetWindowSystemInfo(m_render_widget->windowHandle());
}

void MainWindow::InitControllers()
{
  if (g_controller_interface.IsInit())
    return;

  UICommon::InitControllers(::GetWindowSystemInfo(windowHandle()));

  m_hotkey_scheduler = new HotkeyScheduler();
  m_hotkey_scheduler->Start();

  // Defaults won't work reliably without loading and saving the config first

  Wiimote::LoadConfig();
  Wiimote::GetConfig()->SaveConfig();

  Pad::LoadConfig();
  Pad::GetConfig()->SaveConfig();

  Pad::LoadGBAConfig();
  Pad::GetGBAConfig()->SaveConfig();

  Keyboard::LoadConfig();
  Keyboard::GetConfig()->SaveConfig();

  FreeLook::LoadInputConfig();
  FreeLook::GetInputConfig()->SaveConfig();
}

void MainWindow::ShutdownControllers()
{
  m_hotkey_scheduler->Stop();

  Settings::Instance().UnregisterDevicesChangedCallback();

  UICommon::ShutdownControllers();

  m_hotkey_scheduler->deleteLater();
}

void MainWindow::InitCoreCallbacks()
{
  connect(&Settings::Instance(), &Settings::EmulationStateChanged, this, [this](Core::State state) {
    if (state == Core::State::Uninitialized)
      OnStopComplete();

    if (state == Core::State::Running && m_fullscreen_requested)
    {
      FullScreen();
      m_fullscreen_requested = false;
    }
  });
  installEventFilter(this);
  m_render_widget->installEventFilter(this);

  // Handle file open events
  auto* filter = new FileOpenEventFilter(QGuiApplication::instance());
  connect(filter, &FileOpenEventFilter::fileOpened, this, [this](const QString& file_name) {
    StartGame(BootParameters::GenerateFromFile(file_name.toStdString()));
  });
}

static void InstallHotkeyFilter(QWidget* dialog)
{
  auto* filter = new WindowActivationEventFilter(dialog);
  dialog->installEventFilter(filter);

  filter->connect(filter, &WindowActivationEventFilter::windowDeactivated,
                  [] { HotkeyManagerEmu::Enable(true); });
  filter->connect(filter, &WindowActivationEventFilter::windowActivated,
                  [] { HotkeyManagerEmu::Enable(false); });
}

void MainWindow::CreateComponents()
{
  m_menu_bar = new MenuBar(this);
  m_tool_bar = new ToolBar(this);
  m_search_bar = new SearchBar(this);
  m_game_list = new GameList(this);
  m_render_widget = new RenderWidget;
  m_stack = new QStackedWidget(this);

  for (int i = 0; i < 4; i++)
  {
    m_gc_tas_input_windows[i] = new GCTASInputWindow(nullptr, i);
    m_gba_tas_input_windows[i] = new GBATASInputWindow(nullptr, i);
    m_wii_tas_input_windows[i] = new WiiTASInputWindow(nullptr, i);
  }

  m_jit_widget = new JITWidget(m_system, this);
  m_log_widget = new LogWidget(this);
  m_log_config_widget = new LogConfigWidget(this);
  m_memory_widget = new MemoryWidget(m_system, this);
  m_network_widget = new NetworkWidget(this);
  m_register_widget = new RegisterWidget(this);
  m_thread_widget = new ThreadWidget(this);
  m_watch_widget = new WatchWidget(this);
  m_breakpoint_widget = new BreakpointWidget(this);
  m_code_widget = new CodeWidget(this);
<<<<<<< HEAD
  m_cheats_manager = new CheatsManager(this);
  m_scripting_widget = new ScriptingWidget(this);
=======
  m_cheats_manager = new CheatsManager(m_system, this);
  m_assembler_widget = new AssemblerWidget(this);
>>>>>>> ac0d6cba

  const auto request_watch = [this](QString name, u32 addr) {
    m_watch_widget->AddWatch(name, addr);
  };
  const auto request_breakpoint = [this](u32 addr) { m_breakpoint_widget->AddBP(addr); };
  const auto request_memory_breakpoint = [this](u32 addr) {
    m_breakpoint_widget->AddAddressMBP(addr);
  };
  const auto request_view_in_memory = [this](u32 addr) { m_memory_widget->SetAddress(addr); };
  const auto request_view_in_code = [this](u32 addr) {
    m_code_widget->SetAddress(addr, CodeViewWidget::SetAddressUpdate::WithDetailedUpdate);
  };

  connect(m_jit_widget, &JITWidget::SetCodeAddress, m_code_widget, &CodeWidget::OnSetCodeAddress);
  connect(m_watch_widget, &WatchWidget::RequestMemoryBreakpoint, request_memory_breakpoint);
  connect(m_watch_widget, &WatchWidget::ShowMemory, m_memory_widget, &MemoryWidget::SetAddress);
  connect(m_register_widget, &RegisterWidget::RequestMemoryBreakpoint, request_memory_breakpoint);
  connect(m_register_widget, &RegisterWidget::RequestWatch, request_watch);
  connect(m_register_widget, &RegisterWidget::RequestViewInMemory, request_view_in_memory);
  connect(m_register_widget, &RegisterWidget::RequestViewInCode, request_view_in_code);
  connect(m_thread_widget, &ThreadWidget::RequestBreakpoint, request_breakpoint);
  connect(m_thread_widget, &ThreadWidget::RequestMemoryBreakpoint, request_memory_breakpoint);
  connect(m_thread_widget, &ThreadWidget::RequestWatch, request_watch);
  connect(m_thread_widget, &ThreadWidget::RequestViewInMemory, request_view_in_memory);
  connect(m_thread_widget, &ThreadWidget::RequestViewInCode, request_view_in_code);

  connect(m_code_widget, &CodeWidget::RequestPPCComparison, m_jit_widget,
          &JITWidget::OnRequestPPCComparison);
  connect(m_code_widget, &CodeWidget::ShowMemory, m_memory_widget, &MemoryWidget::SetAddress);
  connect(m_memory_widget, &MemoryWidget::ShowCode, m_code_widget, [this](u32 address) {
    m_code_widget->SetAddress(address, CodeViewWidget::SetAddressUpdate::WithDetailedUpdate);
  });
  connect(m_memory_widget, &MemoryWidget::RequestWatch, request_watch);

  connect(m_breakpoint_widget, &BreakpointWidget::ShowCode, [this](u32 address) {
    if (Core::GetState(m_system) == Core::State::Paused)
      m_code_widget->SetAddress(address, CodeViewWidget::SetAddressUpdate::WithDetailedUpdate);
  });
  connect(m_breakpoint_widget, &BreakpointWidget::ShowMemory, m_memory_widget,
          &MemoryWidget::SetAddress);
  connect(m_cheats_manager, &CheatsManager::ShowMemory, m_memory_widget, &MemoryWidget::SetAddress);
  connect(m_cheats_manager, &CheatsManager::RequestWatch, request_watch);
}

void MainWindow::ConnectMenuBar()
{
  setMenuBar(m_menu_bar);
  // File
  connect(m_menu_bar, &MenuBar::Open, this, &MainWindow::Open);
  connect(m_menu_bar, &MenuBar::Exit, this, &MainWindow::close);
  connect(m_menu_bar, &MenuBar::EjectDisc, this, &MainWindow::EjectDisc);
  connect(m_menu_bar, &MenuBar::ChangeDisc, this, &MainWindow::ChangeDisc);
  connect(m_menu_bar, &MenuBar::OpenUserFolder, this, &MainWindow::OpenUserFolder);

  // Emulation
  connect(m_menu_bar, &MenuBar::Pause, this, &MainWindow::Pause);
  connect(m_menu_bar, &MenuBar::Play, this, [this]() { Play(); });
  connect(m_menu_bar, &MenuBar::Stop, this, &MainWindow::RequestStop);
  connect(m_menu_bar, &MenuBar::Reset, this, &MainWindow::Reset);
  connect(m_menu_bar, &MenuBar::Fullscreen, this, &MainWindow::FullScreen);
  connect(m_menu_bar, &MenuBar::FrameAdvance, this, &MainWindow::FrameAdvance);
  connect(m_menu_bar, &MenuBar::Screenshot, this, &MainWindow::ScreenShot);
  connect(m_menu_bar, &MenuBar::StateLoad, this, &MainWindow::StateLoad);
  connect(m_menu_bar, &MenuBar::StateSave, this, &MainWindow::StateSave);
  connect(m_menu_bar, &MenuBar::StateLoadSlot, this, &MainWindow::StateLoadSlot);
  connect(m_menu_bar, &MenuBar::StateSaveSlot, this, &MainWindow::StateSaveSlot);
  connect(m_menu_bar, &MenuBar::StateLoadSlotAt, this, &MainWindow::StateLoadSlotAt);
  connect(m_menu_bar, &MenuBar::StateSaveSlotAt, this, &MainWindow::StateSaveSlotAt);
  connect(m_menu_bar, &MenuBar::StateLoadUndo, this, &MainWindow::StateLoadUndo);
  connect(m_menu_bar, &MenuBar::StateSaveUndo, this, &MainWindow::StateSaveUndo);
  connect(m_menu_bar, &MenuBar::StateSaveOldest, this, &MainWindow::StateSaveOldest);
  connect(m_menu_bar, &MenuBar::SetStateSlot, this, &MainWindow::SetStateSlot);

  // Options
  connect(m_menu_bar, &MenuBar::Configure, this, &MainWindow::ShowSettingsWindow);
  connect(m_menu_bar, &MenuBar::ConfigureGraphics, this, &MainWindow::ShowGraphicsWindow);
  connect(m_menu_bar, &MenuBar::ConfigureAudio, this, &MainWindow::ShowAudioWindow);
  connect(m_menu_bar, &MenuBar::ConfigureControllers, this, &MainWindow::ShowControllersWindow);
  connect(m_menu_bar, &MenuBar::ConfigureHotkeys, this, &MainWindow::ShowHotkeyDialog);
  connect(m_menu_bar, &MenuBar::ConfigureFreelook, this, &MainWindow::ShowFreeLookWindow);

  // Tools
  connect(m_menu_bar, &MenuBar::ShowMemcardManager, this, &MainWindow::ShowMemcardManager);
  connect(m_menu_bar, &MenuBar::ShowResourcePackManager, this,
          &MainWindow::ShowResourcePackManager);
  connect(m_menu_bar, &MenuBar::ShowCheatsManager, this, &MainWindow::ShowCheatsManager);
  connect(m_menu_bar, &MenuBar::BootGameCubeIPL, this, &MainWindow::OnBootGameCubeIPL);
  connect(m_menu_bar, &MenuBar::ImportNANDBackup, this, &MainWindow::OnImportNANDBackup);
  connect(m_menu_bar, &MenuBar::PerformOnlineUpdate, this, &MainWindow::PerformOnlineUpdate);
  connect(m_menu_bar, &MenuBar::BootWiiSystemMenu, this, &MainWindow::BootWiiSystemMenu);
  connect(m_menu_bar, &MenuBar::StartNetPlay, this, &MainWindow::ShowNetPlaySetupDialog);
  connect(m_menu_bar, &MenuBar::BrowseNetPlay, this, &MainWindow::ShowNetPlayBrowser);
  connect(m_menu_bar, &MenuBar::ShowFIFOPlayer, this, &MainWindow::ShowFIFOPlayer);
  connect(m_menu_bar, &MenuBar::ShowSkylanderPortal, this, &MainWindow::ShowSkylanderPortal);
  connect(m_menu_bar, &MenuBar::ShowInfinityBase, this, &MainWindow::ShowInfinityBase);
  connect(m_menu_bar, &MenuBar::ConnectWiiRemote, this, &MainWindow::OnConnectWiiRemote);

#ifdef USE_RETRO_ACHIEVEMENTS
  connect(m_menu_bar, &MenuBar::ShowAchievementsWindow, this, &MainWindow::ShowAchievementsWindow);
#endif  // USE_RETRO_ACHIEVEMENTS

  // Movie
  connect(m_menu_bar, &MenuBar::PlayRecording, this, &MainWindow::OnPlayRecording);
  connect(m_menu_bar, &MenuBar::StartRecording, this, &MainWindow::OnStartRecording);
  connect(m_menu_bar, &MenuBar::StopRecording, this, &MainWindow::OnStopRecording);
  connect(m_menu_bar, &MenuBar::ExportRecording, this, &MainWindow::OnExportRecording);
  connect(m_menu_bar, &MenuBar::ShowTASInput, this, &MainWindow::ShowTASInput);

  // View
  connect(m_menu_bar, &MenuBar::ShowList, m_game_list, &GameList::SetListView);
  connect(m_menu_bar, &MenuBar::ShowGrid, m_game_list, &GameList::SetGridView);
  connect(m_menu_bar, &MenuBar::PurgeGameListCache, m_game_list, &GameList::PurgeCache);
  connect(m_menu_bar, &MenuBar::ShowSearch, m_search_bar, &SearchBar::Show);

  connect(m_menu_bar, &MenuBar::ColumnVisibilityToggled, m_game_list,
          &GameList::OnColumnVisibilityToggled);

  connect(m_menu_bar, &MenuBar::GameListPlatformVisibilityToggled, m_game_list,
          &GameList::OnGameListVisibilityChanged);
  connect(m_menu_bar, &MenuBar::GameListRegionVisibilityToggled, m_game_list,
          &GameList::OnGameListVisibilityChanged);

  connect(m_menu_bar, &MenuBar::ShowAboutDialog, this, &MainWindow::ShowAboutDialog);

  connect(m_game_list, &GameList::SelectionChanged, m_menu_bar, &MenuBar::SelectionChanged);
  connect(this, &MainWindow::ReadOnlyModeChanged, m_menu_bar, &MenuBar::ReadOnlyModeChanged);
  connect(this, &MainWindow::RecordingStatusChanged, m_menu_bar, &MenuBar::RecordingStatusChanged);
}

void MainWindow::ConnectHotkeys()
{
  connect(m_hotkey_scheduler, &HotkeyScheduler::Open, this, &MainWindow::Open);
  connect(m_hotkey_scheduler, &HotkeyScheduler::ChangeDisc, this, &MainWindow::ChangeDisc);
  connect(m_hotkey_scheduler, &HotkeyScheduler::EjectDisc, this, &MainWindow::EjectDisc);
  connect(m_hotkey_scheduler, &HotkeyScheduler::ExitHotkey, this, &MainWindow::close);
  connect(m_hotkey_scheduler, &HotkeyScheduler::UnlockCursor, this, &MainWindow::UnlockCursor);
  connect(m_hotkey_scheduler, &HotkeyScheduler::TogglePauseHotkey, this, &MainWindow::TogglePause);
  connect(m_hotkey_scheduler, &HotkeyScheduler::ActivateChat, this, &MainWindow::OnActivateChat);
  connect(m_hotkey_scheduler, &HotkeyScheduler::RequestGolfControl, this,
          &MainWindow::OnRequestGolfControl);
  connect(m_hotkey_scheduler, &HotkeyScheduler::RefreshGameListHotkey, this,
          &MainWindow::RefreshGameList);
  connect(m_hotkey_scheduler, &HotkeyScheduler::StopHotkey, this, &MainWindow::RequestStop);
  connect(m_hotkey_scheduler, &HotkeyScheduler::ResetHotkey, this, &MainWindow::Reset);
  connect(m_hotkey_scheduler, &HotkeyScheduler::ScreenShotHotkey, this, &MainWindow::ScreenShot);
  connect(m_hotkey_scheduler, &HotkeyScheduler::FullScreenHotkey, this, &MainWindow::FullScreen);

  connect(m_hotkey_scheduler, &HotkeyScheduler::StateLoadSlot, this, &MainWindow::StateLoadSlotAt);
  connect(m_hotkey_scheduler, &HotkeyScheduler::StateSaveSlot, this, &MainWindow::StateSaveSlotAt);
  connect(m_hotkey_scheduler, &HotkeyScheduler::StateLoadLastSaved, this,
          &MainWindow::StateLoadLastSavedAt);
  connect(m_hotkey_scheduler, &HotkeyScheduler::StateLoadUndo, this, &MainWindow::StateLoadUndo);
  connect(m_hotkey_scheduler, &HotkeyScheduler::StateSaveUndo, this, &MainWindow::StateSaveUndo);
  connect(m_hotkey_scheduler, &HotkeyScheduler::StateSaveOldest, this,
          &MainWindow::StateSaveOldest);
  connect(m_hotkey_scheduler, &HotkeyScheduler::StateSaveFile, this, &MainWindow::StateSave);
  connect(m_hotkey_scheduler, &HotkeyScheduler::StateLoadFile, this, &MainWindow::StateLoad);

  connect(m_hotkey_scheduler, &HotkeyScheduler::StateLoadSlotHotkey, this,
          &MainWindow::StateLoadSlot);
  connect(m_hotkey_scheduler, &HotkeyScheduler::StateSaveSlotHotkey, this,
          &MainWindow::StateSaveSlot);
  connect(m_hotkey_scheduler, &HotkeyScheduler::SetStateSlotHotkey, this,
          &MainWindow::SetStateSlot);
  connect(m_hotkey_scheduler, &HotkeyScheduler::IncrementSelectedStateSlotHotkey, this,
          &MainWindow::IncrementSelectedStateSlot);
  connect(m_hotkey_scheduler, &HotkeyScheduler::DecrementSelectedStateSlotHotkey, this,
          &MainWindow::DecrementSelectedStateSlot);
  connect(m_hotkey_scheduler, &HotkeyScheduler::StartRecording, this,
          &MainWindow::OnStartRecording);
  connect(m_hotkey_scheduler, &HotkeyScheduler::PlayRecording, this, &MainWindow::OnPlayRecording);
  connect(m_hotkey_scheduler, &HotkeyScheduler::ExportRecording, this,
          &MainWindow::OnExportRecording);
  connect(m_hotkey_scheduler, &HotkeyScheduler::ConnectWiiRemote, this,
          &MainWindow::OnConnectWiiRemote);
  connect(m_hotkey_scheduler, &HotkeyScheduler::ToggleReadOnlyMode, [this] {
    auto& movie = m_system.GetMovie();
    bool read_only = !movie.IsReadOnly();
    movie.SetReadOnly(read_only);
    emit ReadOnlyModeChanged(read_only);
  });
#ifdef USE_RETRO_ACHIEVEMENTS
  connect(m_hotkey_scheduler, &HotkeyScheduler::OpenAchievements, this,
          &MainWindow::ShowAchievementsWindow, Qt::QueuedConnection);
#endif  // USE_RETRO_ACHIEVEMENTS

  connect(m_hotkey_scheduler, &HotkeyScheduler::Step, m_code_widget, &CodeWidget::Step);
  connect(m_hotkey_scheduler, &HotkeyScheduler::StepOver, m_code_widget, &CodeWidget::StepOver);
  connect(m_hotkey_scheduler, &HotkeyScheduler::StepOut, m_code_widget, &CodeWidget::StepOut);
  connect(m_hotkey_scheduler, &HotkeyScheduler::Skip, m_code_widget, &CodeWidget::Skip);

  connect(m_hotkey_scheduler, &HotkeyScheduler::ShowPC, m_code_widget, &CodeWidget::ShowPC);
  connect(m_hotkey_scheduler, &HotkeyScheduler::SetPC, m_code_widget, &CodeWidget::SetPC);

  connect(m_hotkey_scheduler, &HotkeyScheduler::ToggleBreakpoint, m_code_widget,
          &CodeWidget::ToggleBreakpoint);
  connect(m_hotkey_scheduler, &HotkeyScheduler::AddBreakpoint, m_code_widget,
          &CodeWidget::AddBreakpoint);

  connect(m_hotkey_scheduler, &HotkeyScheduler::SkylandersPortalHotkey, this,
          &MainWindow::ShowSkylanderPortal);
  connect(m_hotkey_scheduler, &HotkeyScheduler::InfinityBaseHotkey, this,
          &MainWindow::ShowInfinityBase);
}

void MainWindow::ConnectToolBar()
{
  addToolBar(m_tool_bar);

  connect(m_tool_bar, &ToolBar::OpenPressed, this, &MainWindow::Open);
  connect(m_tool_bar, &ToolBar::RefreshPressed, this, &MainWindow::RefreshGameList);

  connect(m_tool_bar, &ToolBar::PlayPressed, this, [this]() { Play(); });
  connect(m_tool_bar, &ToolBar::PausePressed, this, &MainWindow::Pause);
  connect(m_tool_bar, &ToolBar::StopPressed, this, &MainWindow::RequestStop);
  connect(m_tool_bar, &ToolBar::FullScreenPressed, this, &MainWindow::FullScreen);
  connect(m_tool_bar, &ToolBar::ScreenShotPressed, this, &MainWindow::ScreenShot);
  connect(m_tool_bar, &ToolBar::SettingsPressed, this, &MainWindow::ShowSettingsWindow);
  connect(m_tool_bar, &ToolBar::ControllersPressed, this, &MainWindow::ShowControllersWindow);
  connect(m_tool_bar, &ToolBar::GraphicsPressed, this, &MainWindow::ShowGraphicsWindow);

  connect(m_tool_bar, &ToolBar::StepPressed, m_code_widget, &CodeWidget::Step);
  connect(m_tool_bar, &ToolBar::StepOverPressed, m_code_widget, &CodeWidget::StepOver);
  connect(m_tool_bar, &ToolBar::StepOutPressed, m_code_widget, &CodeWidget::StepOut);
  connect(m_tool_bar, &ToolBar::SkipPressed, m_code_widget, &CodeWidget::Skip);
  connect(m_tool_bar, &ToolBar::ShowPCPressed, m_code_widget, &CodeWidget::ShowPC);
  connect(m_tool_bar, &ToolBar::SetPCPressed, m_code_widget, &CodeWidget::SetPC);
}

void MainWindow::ConnectGameList()
{
  connect(m_game_list, &GameList::GameSelected, this, [this]() { Play(); });
  connect(m_game_list, &GameList::NetPlayHost, this, &MainWindow::NetPlayHost);
  connect(m_game_list, &GameList::OnStartWithRiivolution, this,
          &MainWindow::ShowRiivolutionBootWidget);

  connect(m_game_list, &GameList::OpenGeneralSettings, this, &MainWindow::ShowGeneralWindow);
  connect(m_game_list, &GameList::OpenGraphicsSettings, this, &MainWindow::ShowGraphicsWindow);
}

void MainWindow::ConnectRenderWidget()
{
  m_rendering_to_main = false;
  m_render_widget->hide();
  connect(m_render_widget, &RenderWidget::Closed, this, &MainWindow::ForceStop);
  connect(m_render_widget, &RenderWidget::FocusChanged, this, [this](bool focus) {
    if (m_render_widget->isFullScreen())
      SetFullScreenResolution(focus);
  });
}

void MainWindow::ConnectHost()
{
  connect(Host::GetInstance(), &Host::RequestStop, this, &MainWindow::RequestStop);
}

void MainWindow::ConnectStack()
{
  auto* widget = new QWidget;
  auto* layout = new QVBoxLayout;
  widget->setLayout(layout);

  layout->addWidget(m_game_list);
  layout->addWidget(m_search_bar);
  layout->setContentsMargins(0, 0, 0, 0);

  connect(m_search_bar, &SearchBar::Search, m_game_list, &GameList::SetSearchTerm);

  m_stack->addWidget(widget);

  setCentralWidget(m_stack);

  setDockOptions(DockOption::AllowNestedDocks | DockOption::AllowTabbedDocks);
  setTabPosition(Qt::LeftDockWidgetArea | Qt::RightDockWidgetArea, QTabWidget::North);
  addDockWidget(Qt::LeftDockWidgetArea, m_log_widget);
  addDockWidget(Qt::LeftDockWidgetArea, m_log_config_widget);
  addDockWidget(Qt::LeftDockWidgetArea, m_code_widget);
  addDockWidget(Qt::LeftDockWidgetArea, m_register_widget);
  addDockWidget(Qt::LeftDockWidgetArea, m_thread_widget);
  addDockWidget(Qt::LeftDockWidgetArea, m_watch_widget);
  addDockWidget(Qt::LeftDockWidgetArea, m_breakpoint_widget);
  addDockWidget(Qt::LeftDockWidgetArea, m_memory_widget);
  addDockWidget(Qt::LeftDockWidgetArea, m_network_widget);
  addDockWidget(Qt::LeftDockWidgetArea, m_jit_widget);
<<<<<<< HEAD
  addDockWidget(Qt::LeftDockWidgetArea, m_scripting_widget);
=======
  addDockWidget(Qt::LeftDockWidgetArea, m_assembler_widget);
>>>>>>> ac0d6cba

  tabifyDockWidget(m_log_widget, m_log_config_widget);
  tabifyDockWidget(m_log_widget, m_code_widget);
  tabifyDockWidget(m_log_widget, m_register_widget);
  tabifyDockWidget(m_log_widget, m_thread_widget);
  tabifyDockWidget(m_log_widget, m_watch_widget);
  tabifyDockWidget(m_log_widget, m_breakpoint_widget);
  tabifyDockWidget(m_log_widget, m_memory_widget);
  tabifyDockWidget(m_log_widget, m_network_widget);
  tabifyDockWidget(m_log_widget, m_jit_widget);
<<<<<<< HEAD
  tabifyDockWidget(m_log_widget, m_scripting_widget);
=======
  tabifyDockWidget(m_log_widget, m_assembler_widget);
>>>>>>> ac0d6cba
}

void MainWindow::RefreshGameList()
{
  Settings::Instance().ReloadTitleDB();
  Settings::Instance().RefreshGameList();
}

QStringList MainWindow::PromptFileNames()
{
  auto& settings = Settings::Instance().GetQSettings();
  QStringList paths = DolphinFileDialog::getOpenFileNames(
      this, tr("Select a File"),
      settings.value(QStringLiteral("mainwindow/lastdir"), QString{}).toString(),
      QStringLiteral("%1 (*.elf *.dol *.gcm *.iso *.tgc *.wbfs *.ciso *.gcz *.wia *.rvz "
                     "hif_000000.nfs *.wad *.dff *.m3u *.json);;%2 (*)")
          .arg(tr("All GC/Wii files"))
          .arg(tr("All Files")));

  if (!paths.isEmpty())
  {
    settings.setValue(QStringLiteral("mainwindow/lastdir"),
                      QFileInfo(paths.front()).absoluteDir().absolutePath());
  }

  return paths;
}

void MainWindow::ChangeDisc()
{
  std::vector<std::string> paths = StringListToStdVector(PromptFileNames());

  if (paths.empty())
    return;

  m_system.GetDVDInterface().ChangeDisc(Core::CPUThreadGuard{m_system}, paths);
}

void MainWindow::EjectDisc()
{
  m_system.GetDVDInterface().EjectDisc(Core::CPUThreadGuard{m_system}, DVD::EjectCause::User);
}

void MainWindow::OpenUserFolder()
{
  std::string path = File::GetUserPath(D_USER_IDX);

  QUrl url = QUrl::fromLocalFile(QString::fromStdString(path));
  QDesktopServices::openUrl(url);
}

void MainWindow::Open()
{
  QStringList files = PromptFileNames();
  if (!files.isEmpty())
    StartGame(StringListToStdVector(files));
}

void MainWindow::Play(const std::optional<std::string>& savestate_path)
{
  // If we're in a paused game, start it up again.
  // Otherwise, play the selected game, if there is one.
  // Otherwise, play the default game.
  // Otherwise, play the last played game, if there is one.
  // Otherwise, prompt for a new game.
  if (Core::GetState(m_system) == Core::State::Paused)
  {
    Core::SetState(m_system, Core::State::Running);
  }
  else
  {
    std::shared_ptr<const UICommon::GameFile> selection = m_game_list->GetSelectedGame();
    if (selection)
    {
      StartGame(selection->GetFilePath(), ScanForSecondDisc::Yes,
                std::make_unique<BootSessionData>(savestate_path, DeleteSavestateAfterBoot::No));
    }
    else
    {
      const QString default_path = QString::fromStdString(Config::Get(Config::MAIN_DEFAULT_ISO));
      if (!default_path.isEmpty() && QFile::exists(default_path))
      {
        StartGame(default_path, ScanForSecondDisc::Yes,
                  std::make_unique<BootSessionData>(savestate_path, DeleteSavestateAfterBoot::No));
      }
      else
      {
        Open();
      }
    }
  }
}

void MainWindow::Pause()
{
  Core::SetState(m_system, Core::State::Paused);
}

void MainWindow::TogglePause()
{
  if (Core::GetState(m_system) == Core::State::Paused)
  {
    Play();
  }
  else
  {
    Pause();
  }
}

void MainWindow::OnStopComplete()
{
  m_stop_requested = false;
  HideRenderWidget(!m_exit_requested, m_exit_requested);
#ifdef USE_DISCORD_PRESENCE
  if (!m_netplay_dialog->isVisible())
    Discord::UpdateDiscordPresence();
#endif

  SetFullScreenResolution(false);

  if (m_exit_requested || Settings::Instance().IsBatchModeEnabled())
  {
    if (m_assembler_widget->ApplicationCloseRequest())
    {
      QGuiApplication::exit(0);
    }
    else
    {
      m_exit_requested = false;
    }
  }

  // If the current emulation prevented the booting of another, do that now
  if (m_pending_boot != nullptr)
  {
    StartGame(std::move(m_pending_boot));
    m_pending_boot.reset();
  }
}

bool MainWindow::RequestStop()
{
  if (Core::IsUninitialized(m_system))
  {
    Core::QueueHostJob([this](Core::System&) { OnStopComplete(); }, true);
    return true;
  }

  const bool rendered_widget_was_active =
      Settings::Instance().IsKeepWindowOnTopEnabled() ||
      (m_render_widget->isActiveWindow() && !m_render_widget->isFullScreen());
  QWidget* confirm_parent = (!m_rendering_to_main && rendered_widget_was_active) ?
                                m_render_widget :
                                static_cast<QWidget*>(this);
  const bool was_cursor_locked = m_render_widget->IsCursorLocked();

  if (!m_render_widget->isFullScreen())
    m_render_widget_geometry = m_render_widget->saveGeometry();
  else
    FullScreen();

  if (Config::Get(Config::MAIN_CONFIRM_ON_STOP))
  {
    if (std::exchange(m_stop_confirm_showing, true))
      return true;

    Common::ScopeGuard confirm_lock([this] { m_stop_confirm_showing = false; });

    const Core::State state = Core::GetState(m_system);

    // Only pause the game, if NetPlay is not running
    bool pause = !Settings::Instance().GetNetPlayClient();

    if (pause)
      Core::SetState(m_system, Core::State::Paused);

    if (rendered_widget_was_active)
    {
      // We have to do this before creating the message box, otherwise we might receive the window
      // activation event before we know we need to lock the cursor again.
      m_render_widget->SetCursorLockedOnNextActivation(was_cursor_locked);
    }

    // This is to avoid any "race conditions" between the "Window Activate" message and the
    // message box returning, which could break cursor locking depending on the order
    m_render_widget->SetWaitingForMessageBox(true);
    auto confirm = ModalMessageBox::question(
        confirm_parent, tr("Confirm"),
        m_stop_requested ? tr("A shutdown is already in progress. Unsaved data "
                              "may be lost if you stop the current emulation "
                              "before it completes. Force stop?") :
                           tr("Do you want to stop the current emulation?"),
        QMessageBox::Yes | QMessageBox::No, QMessageBox::NoButton, Qt::ApplicationModal);

    // If a user confirmed stopping the emulation, we do not capture the cursor again,
    // even if the render widget will stay alive for a while.
    // If a used rejected stopping the emulation, we instead capture the cursor again,
    // and let them continue playing as if nothing had happened
    // (assuming cursor locking is on).
    if (confirm != QMessageBox::Yes)
    {
      m_render_widget->SetWaitingForMessageBox(false);

      if (pause)
        Core::SetState(m_system, state);

      return false;
    }
    else
    {
      m_render_widget->SetCursorLockedOnNextActivation(false);
      // This needs to be after SetCursorLockedOnNextActivation(false) as it depends on it
      m_render_widget->SetWaitingForMessageBox(false);
    }
  }

  OnStopRecording();
  // TODO: Add Debugger shutdown

  if (!m_stop_requested && UICommon::TriggerSTMPowerEvent())
  {
    m_stop_requested = true;

    // Unpause because gracefully shutting down needs the game to actually request a shutdown.
    // TODO: Do not unpause in debug mode to allow debugging until the complete shutdown.
    if (Core::GetState(m_system) == Core::State::Paused)
      Core::SetState(m_system, Core::State::Running);

    // Tell NetPlay about the power event
    if (NetPlay::IsNetPlayRunning())
      NetPlay::SendPowerButtonEvent();

    return true;
  }

  ForceStop();
#ifdef Q_OS_WIN
  // Allow windows to idle or turn off display again
  SetThreadExecutionState(ES_CONTINUOUS);
#endif
  return true;
}

void MainWindow::ForceStop()
{
  Core::Stop(m_system);
}

void MainWindow::Reset()
{
  auto& movie = m_system.GetMovie();
  if (movie.IsRecordingInput())
    movie.SetReset(true);
  m_system.GetProcessorInterface().ResetButton_Tap();
}

void MainWindow::FrameAdvance()
{
  Core::DoFrameStep(m_system);
}

void MainWindow::FullScreen()
{
  // If the render widget is fullscreen we want to reset it to whatever is in
  // settings. If it's set to be fullscreen then it just remakes the window,
  // which probably isn't ideal.
  bool was_fullscreen = m_render_widget->isFullScreen();

  if (!was_fullscreen)
    m_render_widget_geometry = m_render_widget->saveGeometry();

  HideRenderWidget(false);
  SetFullScreenResolution(!was_fullscreen);

  if (was_fullscreen)
  {
    ShowRenderWidget();
  }
  else
  {
    m_render_widget->showFullScreen();
  }
}

void MainWindow::UnlockCursor()
{
  if (!m_render_widget->isFullScreen())
    m_render_widget->SetCursorLocked(false);
}

void MainWindow::ScreenShot()
{
  Core::SaveScreenShot();
}

void MainWindow::ScanForSecondDiscAndStartGame(const UICommon::GameFile& game,
                                               std::unique_ptr<BootSessionData> boot_session_data)
{
  auto second_game = m_game_list->FindSecondDisc(game);

  std::vector<std::string> paths = {game.GetFilePath()};
  if (second_game != nullptr)
    paths.push_back(second_game->GetFilePath());

  StartGame(paths, std::move(boot_session_data));
}

void MainWindow::StartGame(const QString& path, ScanForSecondDisc scan,
                           std::unique_ptr<BootSessionData> boot_session_data)
{
  StartGame(path.toStdString(), scan, std::move(boot_session_data));
}

void MainWindow::StartGame(const std::string& path, ScanForSecondDisc scan,
                           std::unique_ptr<BootSessionData> boot_session_data)
{
  if (scan == ScanForSecondDisc::Yes)
  {
    std::shared_ptr<const UICommon::GameFile> game = m_game_list->FindGame(path);
    if (game != nullptr)
    {
      ScanForSecondDiscAndStartGame(*game, std::move(boot_session_data));
      return;
    }
  }

  StartGame(BootParameters::GenerateFromFile(
      path, boot_session_data ? std::move(*boot_session_data) : BootSessionData()));
}

void MainWindow::StartGame(const std::vector<std::string>& paths,
                           std::unique_ptr<BootSessionData> boot_session_data)
{
  StartGame(BootParameters::GenerateFromFile(
      paths, boot_session_data ? std::move(*boot_session_data) : BootSessionData()));
}

void MainWindow::StartGame(std::unique_ptr<BootParameters>&& parameters)
{
  if (parameters && std::holds_alternative<BootParameters::Disc>(parameters->parameters))
  {
    if (std::get<BootParameters::Disc>(parameters->parameters).volume->IsNKit())
    {
      if (!NKitWarningDialog::ShowUnlessDisabled())
        return;
    }
  }

  // If we're running, only start a new game once we've stopped the last.
  if (!Core::IsUninitialized(m_system))
  {
    if (!RequestStop())
      return;

    // As long as the shutdown isn't complete, we can't boot, so let's boot later
    m_pending_boot = std::move(parameters);
    return;
  }

  // We need the render widget before booting.
  ShowRenderWidget();

  // Boot up, show an error if it fails to load the game.
  if (!BootManager::BootCore(m_system, std::move(parameters),
                             ::GetWindowSystemInfo(m_render_widget->windowHandle())))
  {
    ModalMessageBox::critical(this, tr("Error"), tr("Failed to init core"), QMessageBox::Ok);
    HideRenderWidget();
    return;
  }

#ifdef USE_DISCORD_PRESENCE
  if (!NetPlay::IsNetPlayRunning())
    Discord::UpdateDiscordPresence();
#endif

  if (Config::Get(Config::MAIN_FULLSCREEN))
    m_fullscreen_requested = true;
}

void MainWindow::SetFullScreenResolution(bool fullscreen)
{
  if (Config::Get(Config::MAIN_FULLSCREEN_DISPLAY_RES) == "Auto")
    return;
#ifdef _WIN32

  if (!fullscreen)
  {
    ChangeDisplaySettings(nullptr, CDS_FULLSCREEN);
    return;
  }

  DEVMODE screen_settings;
  memset(&screen_settings, 0, sizeof(screen_settings));
  screen_settings.dmSize = sizeof(screen_settings);
  sscanf(Config::Get(Config::MAIN_FULLSCREEN_DISPLAY_RES).c_str(), "%dx%d",
         &screen_settings.dmPelsWidth, &screen_settings.dmPelsHeight);
  screen_settings.dmBitsPerPel = 32;
  screen_settings.dmFields = DM_BITSPERPEL | DM_PELSWIDTH | DM_PELSHEIGHT;

  // Try To Set Selected Mode And Get Results.  NOTE: CDS_FULLSCREEN Gets Rid Of Start Bar.
  ChangeDisplaySettings(&screen_settings, CDS_FULLSCREEN);
#elif defined(HAVE_XRANDR) && HAVE_XRANDR
  if (m_xrr_config)
    m_xrr_config->ToggleDisplayMode(fullscreen);
#endif
}

void MainWindow::ShowRenderWidget()
{
  SetFullScreenResolution(false);
  Host::GetInstance()->SetRenderFullscreen(false);

  if (Config::Get(Config::MAIN_RENDER_TO_MAIN))
  {
    // If we're rendering to main, add it to the stack and update our title when necessary.
    m_rendering_to_main = true;

    m_stack->setCurrentIndex(m_stack->addWidget(m_render_widget));
    connect(Host::GetInstance(), &Host::RequestTitle, this, &MainWindow::setWindowTitle);
    m_stack->setSizePolicy(QSizePolicy::Ignored, QSizePolicy::Ignored);
    m_stack->repaint();

    Host::GetInstance()->SetRenderFocus(isActiveWindow());
  }
  else
  {
    // Otherwise, just show it.
    m_rendering_to_main = false;

    m_render_widget->showNormal();
    m_render_widget->restoreGeometry(m_render_widget_geometry);
  }
}

void MainWindow::HideRenderWidget(bool reinit, bool is_exit)
{
  if (m_rendering_to_main)
  {
    // Remove the widget from the stack and reparent it to nullptr, so that it can draw
    // itself in a new window if it wants. Disconnect the title updates.
    m_stack->removeWidget(m_render_widget);
    m_render_widget->setParent(nullptr);
    m_rendering_to_main = false;
    m_stack->setSizePolicy(QSizePolicy::Preferred, QSizePolicy::Preferred);
    disconnect(Host::GetInstance(), &Host::RequestTitle, this, &MainWindow::setWindowTitle);
    setWindowTitle(QString::fromStdString(Common::GetScmRevStr()));
  }

  // The following code works around a driver bug that would lead to Dolphin crashing when changing
  // graphics backends (e.g. OpenGL to Vulkan). To avoid this the render widget is (safely)
  // recreated
  if (reinit)
  {
    m_render_widget->hide();
    disconnect(m_render_widget, &RenderWidget::Closed, this, &MainWindow::ForceStop);

    m_render_widget->removeEventFilter(this);
    m_render_widget->deleteLater();

    m_render_widget = new RenderWidget;

    m_render_widget->installEventFilter(this);
    connect(m_render_widget, &RenderWidget::Closed, this, &MainWindow::ForceStop);
    connect(m_render_widget, &RenderWidget::FocusChanged, this, [this](bool focus) {
      if (m_render_widget->isFullScreen())
        SetFullScreenResolution(focus);
    });

    // The controller interface will still be registered to the old render widget, if the core
    // has booted. Therefore, we should re-bind it to the main window for now. When the core
    // is next started, it will be swapped back to the new render widget.
    g_controller_interface.ChangeWindow(::GetWindowSystemInfo(windowHandle()).render_window,
                                        is_exit ? ControllerInterface::WindowChangeReason::Exit :
                                                  ControllerInterface::WindowChangeReason::Other);
  }
}

void MainWindow::ShowControllersWindow()
{
  if (!m_controllers_window)
  {
    m_controllers_window = new ControllersWindow(this);
    InstallHotkeyFilter(m_controllers_window);
  }

  SetQWidgetWindowDecorations(m_controllers_window);
  m_controllers_window->show();
  m_controllers_window->raise();
  m_controllers_window->activateWindow();
}

void MainWindow::ShowFreeLookWindow()
{
  if (!m_freelook_window)
  {
    m_freelook_window = new FreeLookWindow(this);
    InstallHotkeyFilter(m_freelook_window);

#ifdef USE_RETRO_ACHIEVEMENTS
    connect(m_freelook_window, &FreeLookWindow::OpenAchievementSettings, this,
            &MainWindow::ShowAchievementSettings);
#endif  // USE_RETRO_ACHIEVEMENTS
  }

  SetQWidgetWindowDecorations(m_freelook_window);
  m_freelook_window->show();
  m_freelook_window->raise();
  m_freelook_window->activateWindow();
}

void MainWindow::ShowSettingsWindow()
{
  if (!m_settings_window)
  {
    m_settings_window = new SettingsWindow(this);
    InstallHotkeyFilter(m_settings_window);
  }

  SetQWidgetWindowDecorations(m_settings_window);
  m_settings_window->show();
  m_settings_window->raise();
  m_settings_window->activateWindow();
}

void MainWindow::ShowAudioWindow()
{
  ShowSettingsWindow();
  m_settings_window->SelectAudioPane();
}

void MainWindow::ShowGeneralWindow()
{
  ShowSettingsWindow();
  m_settings_window->SelectGeneralPane();
}

void MainWindow::ShowAboutDialog()
{
  AboutDialog about{this};
  SetQWidgetWindowDecorations(&about);
  about.exec();
}

void MainWindow::ShowHotkeyDialog()
{
  if (!m_hotkey_window)
  {
    m_hotkey_window = new MappingWindow(this, MappingWindow::Type::MAPPING_HOTKEYS, 0);
    InstallHotkeyFilter(m_hotkey_window);
  }

  SetQWidgetWindowDecorations(m_hotkey_window);
  m_hotkey_window->show();
  m_hotkey_window->raise();
  m_hotkey_window->activateWindow();
}

void MainWindow::ShowGraphicsWindow()
{
  if (!m_graphics_window)
  {
#ifdef HAVE_XRANDR
    if (GetWindowSystemType() == WindowSystemType::X11)
    {
      m_xrr_config = std::make_unique<X11Utils::XRRConfiguration>(
          static_cast<Display*>(QGuiApplication::platformNativeInterface()->nativeResourceForWindow(
              "display", windowHandle())),
          winId());
    }
#endif
    m_graphics_window = new GraphicsWindow(this);
    InstallHotkeyFilter(m_graphics_window);
  }

  SetQWidgetWindowDecorations(m_graphics_window);
  m_graphics_window->show();
  m_graphics_window->raise();
  m_graphics_window->activateWindow();
}

void MainWindow::ShowNetPlaySetupDialog()
{
  SetQWidgetWindowDecorations(m_netplay_setup_dialog);
  m_netplay_setup_dialog->show();
  m_netplay_setup_dialog->raise();
  m_netplay_setup_dialog->activateWindow();
}

void MainWindow::ShowNetPlayBrowser()
{
  auto* browser = new NetPlayBrowser(this);
  browser->setAttribute(Qt::WA_DeleteOnClose, true);
  connect(browser, &NetPlayBrowser::Join, this, &MainWindow::NetPlayJoin);
  SetQWidgetWindowDecorations(browser);
  browser->exec();
}

void MainWindow::ShowFIFOPlayer()
{
  if (!m_fifo_window)
  {
    m_fifo_window = new FIFOPlayerWindow(m_system.GetFifoPlayer(), m_system.GetFifoRecorder());
    connect(m_fifo_window, &FIFOPlayerWindow::LoadFIFORequested, this,
            [this](const QString& path) { StartGame(path, ScanForSecondDisc::No); });
  }

  SetQWidgetWindowDecorations(m_fifo_window);
  m_fifo_window->show();
  m_fifo_window->raise();
  m_fifo_window->activateWindow();
}

void MainWindow::ShowSkylanderPortal()
{
  if (!m_skylander_window)
  {
    m_skylander_window = new SkylanderPortalWindow();
  }

  SetQWidgetWindowDecorations(m_skylander_window);
  m_skylander_window->show();
  m_skylander_window->raise();
  m_skylander_window->activateWindow();
}

void MainWindow::ShowInfinityBase()
{
  if (!m_infinity_window)
  {
    m_infinity_window = new InfinityBaseWindow();
  }

  SetQWidgetWindowDecorations(m_infinity_window);
  m_infinity_window->show();
  m_infinity_window->raise();
  m_infinity_window->activateWindow();
}

void MainWindow::StateLoad()
{
  QString dialog_path = (Config::Get(Config::MAIN_CURRENT_STATE_PATH).empty()) ?
                            QDir::currentPath() :
                            QString::fromStdString(Config::Get(Config::MAIN_CURRENT_STATE_PATH));
  QString path = DolphinFileDialog::getOpenFileName(
      this, tr("Select a File"), dialog_path, tr("All Save States (*.sav *.s##);; All Files (*)"));
  Config::SetBase(Config::MAIN_CURRENT_STATE_PATH, QFileInfo(path).dir().path().toStdString());
  if (!path.isEmpty())
    State::LoadAs(m_system, path.toStdString());
}

void MainWindow::StateSave()
{
  QString dialog_path = (Config::Get(Config::MAIN_CURRENT_STATE_PATH).empty()) ?
                            QDir::currentPath() :
                            QString::fromStdString(Config::Get(Config::MAIN_CURRENT_STATE_PATH));
  QString path = DolphinFileDialog::getSaveFileName(
      this, tr("Select a File"), dialog_path, tr("All Save States (*.sav *.s##);; All Files (*)"));
  Config::SetBase(Config::MAIN_CURRENT_STATE_PATH, QFileInfo(path).dir().path().toStdString());
  if (!path.isEmpty())
    State::SaveAs(m_system, path.toStdString());
}

void MainWindow::StateLoadSlot()
{
  State::Load(m_system, m_state_slot);
}

void MainWindow::StateSaveSlot()
{
  State::Save(m_system, m_state_slot);
}

void MainWindow::StateLoadSlotAt(int slot)
{
  State::Load(m_system, slot);
}

void MainWindow::StateLoadLastSavedAt(int slot)
{
  State::LoadLastSaved(m_system, slot);
}

void MainWindow::StateSaveSlotAt(int slot)
{
  State::Save(m_system, slot);
}

void MainWindow::StateLoadUndo()
{
  State::UndoLoadState(m_system);
}

void MainWindow::StateSaveUndo()
{
  State::UndoSaveState(m_system);
}

void MainWindow::StateSaveOldest()
{
  State::SaveFirstSaved(m_system);
}

void MainWindow::SetStateSlot(int slot)
{
  Settings::Instance().SetStateSlot(slot);
  m_state_slot = slot;

  Core::DisplayMessage(fmt::format("Selected slot {} - {}", m_state_slot,
                                   State::GetInfoStringOfSlot(m_state_slot, false)),
                       2500);
}

void MainWindow::IncrementSelectedStateSlot()
{
  u32 state_slot = m_state_slot + 1;
  if (state_slot > State::NUM_STATES)
    state_slot = 1;
  m_menu_bar->SetStateSlot(state_slot);
}

void MainWindow::DecrementSelectedStateSlot()
{
  u32 state_slot = m_state_slot - 1;
  if (state_slot < 1)
    state_slot = State::NUM_STATES;
  m_menu_bar->SetStateSlot(state_slot);
}

void MainWindow::PerformOnlineUpdate(const std::string& region)
{
  WiiUpdate::PerformOnlineUpdate(region, this);
  // Since the update may have installed a newer system menu, trigger a refresh.
  Settings::Instance().NANDRefresh();
}

void MainWindow::BootWiiSystemMenu()
{
  StartGame(std::make_unique<BootParameters>(BootParameters::NANDTitle{Titles::SYSTEM_MENU}));
}

void MainWindow::NetPlayInit()
{
  const auto& game_list_model = m_game_list->GetGameListModel();
  m_netplay_setup_dialog = new NetPlaySetupDialog(game_list_model, this);
  m_netplay_dialog = new NetPlayDialog(
      game_list_model,
      [this](const std::string& path, std::unique_ptr<BootSessionData> boot_session_data) {
        StartGame(path, ScanForSecondDisc::Yes, std::move(boot_session_data));
      });
#ifdef USE_DISCORD_PRESENCE
  m_netplay_discord = new DiscordHandler(this);
#endif

  connect(m_netplay_dialog, &NetPlayDialog::Stop, this, &MainWindow::ForceStop);
  connect(m_netplay_dialog, &NetPlayDialog::rejected, this, &MainWindow::NetPlayQuit);
  connect(m_netplay_setup_dialog, &NetPlaySetupDialog::Join, this, &MainWindow::NetPlayJoin);
  connect(m_netplay_setup_dialog, &NetPlaySetupDialog::Host, this, &MainWindow::NetPlayHost);
#ifdef USE_DISCORD_PRESENCE
  connect(m_netplay_discord, &DiscordHandler::Join, this, &MainWindow::NetPlayJoin);

  Discord::InitNetPlayFunctionality(*m_netplay_discord);
  m_netplay_discord->Start();
#endif
  connect(&Settings::Instance(), &Settings::ConfigChanged, this,
          &MainWindow::UpdateScreenSaverInhibition);
  connect(&Settings::Instance(), &Settings::EmulationStateChanged, this,
          &MainWindow::UpdateScreenSaverInhibition);
}

bool MainWindow::NetPlayJoin()
{
  if (!Core::IsUninitialized(m_system))
  {
    ModalMessageBox::critical(nullptr, tr("Error"),
                              tr("Can't start a NetPlay Session while a game is still running!"));
    return false;
  }

  if (m_netplay_dialog->isVisible())
  {
    ModalMessageBox::critical(nullptr, tr("Error"),
                              tr("A NetPlay Session is already in progress!"));
    return false;
  }

  auto server = Settings::Instance().GetNetPlayServer();

  // Settings
  const std::string traversal_choice = Config::Get(Config::NETPLAY_TRAVERSAL_CHOICE);
  const bool is_traversal = traversal_choice == "traversal";

  std::string host_ip;
  u16 host_port;
  if (server)
  {
    host_ip = "127.0.0.1";
    host_port = server->GetPort();
  }
  else
  {
    host_ip = is_traversal ? Config::Get(Config::NETPLAY_HOST_CODE) :
                             Config::Get(Config::NETPLAY_ADDRESS);
    host_port = Config::Get(Config::NETPLAY_CONNECT_PORT);
  }

  const std::string traversal_host = Config::Get(Config::NETPLAY_TRAVERSAL_SERVER);
  const u16 traversal_port = Config::Get(Config::NETPLAY_TRAVERSAL_PORT);
  const std::string nickname = Config::Get(Config::NETPLAY_NICKNAME);
  const std::string network_mode = Config::Get(Config::NETPLAY_NETWORK_MODE);
  const bool host_input_authority = network_mode == "hostinputauthority" || network_mode == "golf";

  if (server)
  {
    server->SetHostInputAuthority(host_input_authority);
    server->AdjustPadBufferSize(Config::Get(Config::NETPLAY_BUFFER_SIZE));
  }

  // Create Client
  const bool is_hosting_netplay = server != nullptr;
  Settings::Instance().ResetNetPlayClient(new NetPlay::NetPlayClient(
      host_ip, host_port, m_netplay_dialog, nickname,
      NetPlay::NetTraversalConfig{is_hosting_netplay ? false : is_traversal, traversal_host,
                                  traversal_port}));

  if (!Settings::Instance().GetNetPlayClient()->IsConnected())
  {
    NetPlayQuit();
    return false;
  }

  m_netplay_setup_dialog->close();
  m_netplay_dialog->show(nickname, is_traversal);

  return true;
}

bool MainWindow::NetPlayHost(const UICommon::GameFile& game)
{
  if (!Core::IsUninitialized(m_system))
  {
    ModalMessageBox::critical(nullptr, tr("Error"),
                              tr("Can't start a NetPlay Session while a game is still running!"));
    return false;
  }

  if (m_netplay_dialog->isVisible())
  {
    ModalMessageBox::critical(nullptr, tr("Error"),
                              tr("A NetPlay Session is already in progress!"));
    return false;
  }

  // Settings
  u16 host_port = Config::Get(Config::NETPLAY_HOST_PORT);
  const std::string traversal_choice = Config::Get(Config::NETPLAY_TRAVERSAL_CHOICE);
  const bool is_traversal = traversal_choice == "traversal";
  const bool use_upnp = Config::Get(Config::NETPLAY_USE_UPNP);

  const std::string traversal_host = Config::Get(Config::NETPLAY_TRAVERSAL_SERVER);
  const u16 traversal_port = Config::Get(Config::NETPLAY_TRAVERSAL_PORT);
  const u16 traversal_port_alt = Config::Get(Config::NETPLAY_TRAVERSAL_PORT_ALT);

  if (is_traversal)
    host_port = Config::Get(Config::NETPLAY_LISTEN_PORT);

  // Create Server
  Settings::Instance().ResetNetPlayServer(
      new NetPlay::NetPlayServer(host_port, use_upnp, m_netplay_dialog,
                                 NetPlay::NetTraversalConfig{is_traversal, traversal_host,
                                                             traversal_port, traversal_port_alt}));

  if (!Settings::Instance().GetNetPlayServer()->is_connected)
  {
    ModalMessageBox::critical(
        nullptr, tr("Failed to open server"),
        tr("Failed to listen on port %1. Is another instance of the NetPlay server running?")
            .arg(host_port));
    NetPlayQuit();
    return false;
  }

  Settings::Instance().GetNetPlayServer()->ChangeGame(game.GetSyncIdentifier(),
                                                      m_game_list->GetNetPlayName(game));

  // Join our local server
  return NetPlayJoin();
}

void MainWindow::NetPlayQuit()
{
  Settings::Instance().ResetNetPlayClient();
  Settings::Instance().ResetNetPlayServer();
#ifdef USE_DISCORD_PRESENCE
  Discord::UpdateDiscordPresence();
#endif
}

void MainWindow::UpdateScreenSaverInhibition()
{
  const bool inhibit = Config::Get(Config::MAIN_DISABLE_SCREENSAVER) &&
                       (Core::GetState(m_system) == Core::State::Running);

  if (inhibit == m_is_screensaver_inhibited)
    return;

  m_is_screensaver_inhibited = inhibit;

  UICommon::InhibitScreenSaver(inhibit);
}

bool MainWindow::eventFilter(QObject* object, QEvent* event)
{
  if (event->type() == QEvent::Close)
  {
    if (RequestStop() && object == this)
      m_exit_requested = true;

    static_cast<QCloseEvent*>(event)->ignore();
    return true;
  }

  return false;
}

QMenu* MainWindow::createPopupMenu()
{
  // Disable the default popup menu as it exposes the debugger UI even when the debugger UI is
  // disabled, which can lead to user confusion (see e.g. https://bugs.dolphin-emu.org/issues/13306)
  return nullptr;
}

void MainWindow::dragEnterEvent(QDragEnterEvent* event)
{
  if (event->mimeData()->hasUrls() && event->mimeData()->urls().size() == 1)
    event->acceptProposedAction();
}

void MainWindow::dropEvent(QDropEvent* event)
{
  const QList<QUrl>& urls = event->mimeData()->urls();
  if (urls.empty())
    return;

  QStringList files;
  QStringList folders;

  for (const QUrl& url : urls)
  {
    QFileInfo file_info(url.toLocalFile());
    QString path = file_info.filePath();

    if (!file_info.exists() || !file_info.isReadable())
    {
      ModalMessageBox::critical(this, tr("Error"), tr("Failed to open '%1'").arg(path));
      return;
    }

    (file_info.isFile() ? files : folders).append(path);
  }

  if (!files.isEmpty())
  {
    StartGame(StringListToStdVector(files));
  }
  else
  {
    Settings& settings = Settings::Instance();
    const bool show_confirm = !settings.GetPaths().empty();

    for (const QString& folder : folders)
    {
      if (show_confirm)
      {
        if (ModalMessageBox::question(
                this, tr("Confirm"),
                tr("Do you want to add \"%1\" to the list of Game Paths?").arg(folder)) !=
            QMessageBox::Yes)
          return;
      }
      settings.AddPath(folder);
    }
  }
}

QSize MainWindow::sizeHint() const
{
  return QSize(800, 600);
}

void MainWindow::OnBootGameCubeIPL(DiscIO::Region region)
{
  StartGame(std::make_unique<BootParameters>(BootParameters::IPL{region}));
}

void MainWindow::OnImportNANDBackup()
{
  auto response = ModalMessageBox::question(
      this, tr("Question"),
      tr("Merging a new NAND over your currently selected NAND will overwrite any channels "
         "and savegames that already exist. This process is not reversible, so it is "
         "recommended that you keep backups of both NANDs. Are you sure you want to "
         "continue?"));

  if (response == QMessageBox::No)
    return;

  QString file =
      DolphinFileDialog::getOpenFileName(this, tr("Select NAND Backup"), QDir::currentPath(),
                                         tr("BootMii NAND backup file (*.bin);;"
                                            "All Files (*)"));

  if (file.isEmpty())
    return;

  ParallelProgressDialog dialog(this);
  dialog.GetRaw()->setMinimum(0);
  dialog.GetRaw()->setMaximum(0);
  dialog.GetRaw()->setLabelText(tr("Importing NAND backup"));
  dialog.GetRaw()->setCancelButton(nullptr);

  auto beginning = QDateTime::currentDateTime().toMSecsSinceEpoch();

  std::future<void> result = std::async(std::launch::async, [&] {
    DiscIO::NANDImporter().ImportNANDBin(
        file.toStdString(),
        [&dialog, beginning] {
          dialog.SetLabelText(
              tr("Importing NAND backup\n Time elapsed: %1s")
                  .arg((QDateTime::currentDateTime().toMSecsSinceEpoch() - beginning) / 1000));
        },
        [this] {
          std::optional<std::string> keys_file = RunOnObject(this, [this] {
            return DolphinFileDialog::getOpenFileName(
                       this, tr("Select Keys File (OTP/SEEPROM Dump)"), QDir::currentPath(),
                       tr("BootMii keys file (*.bin);;"
                          "All Files (*)"))
                .toStdString();
          });
          if (keys_file)
            return *keys_file;
          return std::string("");
        });
    dialog.Reset();
  });

  SetQWidgetWindowDecorations(dialog.GetRaw());
  dialog.GetRaw()->exec();

  result.wait();

  m_menu_bar->UpdateToolsMenu(Core::State::Uninitialized);
}

void MainWindow::OnPlayRecording()
{
  QString dtm_file = DolphinFileDialog::getOpenFileName(
      this, tr("Select the Recording File to Play"), QString(), tr("Dolphin TAS Movies (*.dtm)"));

  if (dtm_file.isEmpty())
    return;

  auto& movie = m_system.GetMovie();
  if (!movie.IsReadOnly())
  {
    // let's make the read-only flag consistent at the start of a movie.
    movie.SetReadOnly(true);
    emit ReadOnlyModeChanged(true);
  }

  std::optional<std::string> savestate_path;
  if (movie.PlayInput(dtm_file.toStdString(), &savestate_path))
  {
    emit RecordingStatusChanged(true);

    Play(savestate_path);
  }
}

void MainWindow::OnStartRecording()
{
  auto& movie = m_system.GetMovie();
  if (Core::GetState(m_system) == Core::State::Starting ||
      Core::GetState(m_system) == Core::State::Stopping || movie.IsRecordingInput() ||
      movie.IsPlayingInput())
  {
    return;
  }

  if (movie.IsReadOnly())
  {
    // The user just chose to record a movie, so that should take precedence
    movie.SetReadOnly(false);
    emit ReadOnlyModeChanged(true);
  }

  Movie::ControllerTypeArray controllers{};
  Movie::WiimoteEnabledArray wiimotes{};

  for (int i = 0; i < 4; i++)
  {
    const SerialInterface::SIDevices si_device = Config::Get(Config::GetInfoForSIDevice(i));
    if (si_device == SerialInterface::SIDEVICE_GC_GBA_EMULATED)
      controllers[i] = Movie::ControllerType::GBA;
    else if (SerialInterface::SIDevice_IsGCController(si_device))
      controllers[i] = Movie::ControllerType::GC;
    else
      controllers[i] = Movie::ControllerType::None;
    wiimotes[i] = Config::Get(Config::GetInfoForWiimoteSource(i)) != WiimoteSource::None;
  }

  if (movie.BeginRecordingInput(controllers, wiimotes))
  {
    emit RecordingStatusChanged(true);

    if (Core::IsUninitialized(m_system))
      Play();
  }
}

void MainWindow::OnStopRecording()
{
  auto& movie = m_system.GetMovie();
  if (movie.IsRecordingInput())
    OnExportRecording();
  if (movie.IsMovieActive())
    movie.EndPlayInput(false);
  emit RecordingStatusChanged(false);
}

void MainWindow::OnExportRecording()
{
  const Core::CPUThreadGuard guard(m_system);

  QString dtm_file = DolphinFileDialog::getSaveFileName(
      this, tr("Save Recording File As"), QString(), tr("Dolphin TAS Movies (*.dtm)"));
  if (!dtm_file.isEmpty())
    m_system.GetMovie().SaveRecording(dtm_file.toStdString());
}

void MainWindow::OnActivateChat()
{
  if (g_netplay_chat_ui)
    g_netplay_chat_ui->Activate();
}

void MainWindow::OnRequestGolfControl()
{
  auto client = Settings::Instance().GetNetPlayClient();
  if (client)
    client->RequestGolfControl();
}

void MainWindow::ShowTASInput()
{
  for (int i = 0; i < num_gc_controllers; i++)
  {
    const auto si_device = Config::Get(Config::GetInfoForSIDevice(i));
    if (si_device == SerialInterface::SIDEVICE_GC_GBA_EMULATED)
    {
      SetQWidgetWindowDecorations(m_gba_tas_input_windows[i]);
      m_gba_tas_input_windows[i]->show();
      m_gba_tas_input_windows[i]->raise();
      m_gba_tas_input_windows[i]->activateWindow();
    }
    else if (si_device != SerialInterface::SIDEVICE_NONE &&
             si_device != SerialInterface::SIDEVICE_GC_GBA)
    {
      SetQWidgetWindowDecorations(m_gc_tas_input_windows[i]);
      m_gc_tas_input_windows[i]->show();
      m_gc_tas_input_windows[i]->raise();
      m_gc_tas_input_windows[i]->activateWindow();
    }
  }

  for (int i = 0; i < num_wii_controllers; i++)
  {
    if (Config::Get(Config::GetInfoForWiimoteSource(i)) == WiimoteSource::Emulated &&
        (!Core::IsRunning(m_system) || m_system.IsWii()))
    {
      SetQWidgetWindowDecorations(m_wii_tas_input_windows[i]);
      m_wii_tas_input_windows[i]->show();
      m_wii_tas_input_windows[i]->raise();
      m_wii_tas_input_windows[i]->activateWindow();
    }
  }
}

void MainWindow::OnConnectWiiRemote(int id)
{
  const Core::CPUThreadGuard guard(m_system);
  if (const auto bt = WiiUtils::GetBluetoothEmuDevice())
  {
    const auto wm = bt->AccessWiimoteByIndex(id);
    wm->Activate(!wm->IsConnected());
  }
}

#ifdef USE_RETRO_ACHIEVEMENTS
void MainWindow::ShowAchievementsWindow()
{
  if (!m_achievements_window)
  {
    m_achievements_window = new AchievementsWindow(this);
  }

  SetQWidgetWindowDecorations(m_achievements_window);
  m_achievements_window->show();
  m_achievements_window->raise();
  m_achievements_window->activateWindow();
  m_achievements_window->UpdateData(AchievementManager::UpdatedItems{.all = true});
}

void MainWindow::ShowAchievementSettings()
{
  ShowAchievementsWindow();
  m_achievements_window->ForceSettingsTab();
}
#endif  // USE_RETRO_ACHIEVEMENTS

void MainWindow::ShowMemcardManager()
{
  GCMemcardManager manager(this);

  SetQWidgetWindowDecorations(&manager);
  manager.exec();
}

void MainWindow::ShowResourcePackManager()
{
  ResourcePackManager manager(this);

  SetQWidgetWindowDecorations(&manager);
  manager.exec();
}

void MainWindow::ShowCheatsManager()
{
  SetQWidgetWindowDecorations(m_cheats_manager);
  m_cheats_manager->show();
}

void MainWindow::ShowRiivolutionBootWidget(const UICommon::GameFile& game)
{
  auto second_game = m_game_list->FindSecondDisc(game);
  std::vector<std::string> paths = {game.GetFilePath()};
  if (second_game != nullptr)
    paths.push_back(second_game->GetFilePath());
  std::unique_ptr<BootParameters> boot_params = BootParameters::GenerateFromFile(paths);
  if (!boot_params)
    return;
  if (!std::holds_alternative<BootParameters::Disc>(boot_params->parameters))
    return;

  auto& disc = std::get<BootParameters::Disc>(boot_params->parameters);
  RiivolutionBootWidget w(disc.volume->GetGameID(), disc.volume->GetRevision(),
                          disc.volume->GetDiscNumber(), game.GetFilePath(), this);
  SetQWidgetWindowDecorations(&w);

#ifdef USE_RETRO_ACHIEVEMENTS
  connect(&w, &RiivolutionBootWidget::OpenAchievementSettings, this,
          &MainWindow::ShowAchievementSettings);
#endif  // USE_RETRO_ACHIEVEMENTS

  w.exec();
  if (!w.ShouldBoot())
    return;

  AddRiivolutionPatches(boot_params.get(), std::move(w.GetPatches()));
  StartGame(std::move(boot_params));
}<|MERGE_RESOLUTION|>--- conflicted
+++ resolved
@@ -218,16 +218,10 @@
   return result;
 }
 
-<<<<<<< HEAD
-MainWindow::MainWindow(std::unique_ptr<BootParameters> boot_parameters,
+MainWindow::MainWindow(Core::System& system, std::unique_ptr<BootParameters> boot_parameters,
                        const std::string& movie_path,
                        std::optional<std::string> script)
-    : QMainWindow(nullptr)
-=======
-MainWindow::MainWindow(Core::System& system, std::unique_ptr<BootParameters> boot_parameters,
-                       const std::string& movie_path)
     : QMainWindow(nullptr), m_system(system)
->>>>>>> ac0d6cba
 {
   setWindowTitle(QString::fromStdString(Common::GetScmRevStr()));
   setWindowIcon(Resources::GetAppIcon());
@@ -338,16 +332,15 @@
 
   Host::GetInstance()->SetMainWindowHandle(reinterpret_cast<void*>(winId()));
 
-<<<<<<< HEAD
-  if (script.has_value())
-  {
-    m_scripting_widget->AddScript(script.value());
-=======
   if (m_pending_boot != nullptr)
   {
     StartGame(std::move(m_pending_boot));
     m_pending_boot.reset();
->>>>>>> ac0d6cba
+  }
+
+  if (script.has_value())
+  {
+    m_scripting_widget->AddScript(script.value());
   }
 }
 
@@ -489,13 +482,9 @@
   m_watch_widget = new WatchWidget(this);
   m_breakpoint_widget = new BreakpointWidget(this);
   m_code_widget = new CodeWidget(this);
-<<<<<<< HEAD
-  m_cheats_manager = new CheatsManager(this);
-  m_scripting_widget = new ScriptingWidget(this);
-=======
   m_cheats_manager = new CheatsManager(m_system, this);
   m_assembler_widget = new AssemblerWidget(this);
->>>>>>> ac0d6cba
+  m_scripting_widget = new ScriptingWidget(this);
 
   const auto request_watch = [this](QString name, u32 addr) {
     m_watch_widget->AddWatch(name, addr);
@@ -780,11 +769,8 @@
   addDockWidget(Qt::LeftDockWidgetArea, m_memory_widget);
   addDockWidget(Qt::LeftDockWidgetArea, m_network_widget);
   addDockWidget(Qt::LeftDockWidgetArea, m_jit_widget);
-<<<<<<< HEAD
+  addDockWidget(Qt::LeftDockWidgetArea, m_assembler_widget);
   addDockWidget(Qt::LeftDockWidgetArea, m_scripting_widget);
-=======
-  addDockWidget(Qt::LeftDockWidgetArea, m_assembler_widget);
->>>>>>> ac0d6cba
 
   tabifyDockWidget(m_log_widget, m_log_config_widget);
   tabifyDockWidget(m_log_widget, m_code_widget);
@@ -795,11 +781,8 @@
   tabifyDockWidget(m_log_widget, m_memory_widget);
   tabifyDockWidget(m_log_widget, m_network_widget);
   tabifyDockWidget(m_log_widget, m_jit_widget);
-<<<<<<< HEAD
+  tabifyDockWidget(m_log_widget, m_assembler_widget);
   tabifyDockWidget(m_log_widget, m_scripting_widget);
-=======
-  tabifyDockWidget(m_log_widget, m_assembler_widget);
->>>>>>> ac0d6cba
 }
 
 void MainWindow::RefreshGameList()
