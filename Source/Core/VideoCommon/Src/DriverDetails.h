--- conflicted
+++ resolved
@@ -141,7 +141,6 @@
 		// Ended Version: -1
 		// If a shader includes a textureSize function call then the shader compiler will call abort()
 		BUG_BROKENTEXTURESIZE,
-<<<<<<< HEAD
 		// Bug: ARB_buffer_storage doesn't work with ARRAY_BUFFER type streams 
 		// Affected devices: Geforce 4xx+
 		// Started Version: -1
@@ -150,7 +149,6 @@
 		// It reduces what is needed for streaming to basically a memcpy call
 		// It seems to work for all buffer types except GL_ARRAY_BUFFER
 		BUG_BROKENBUFFERSTORAGE,
-=======
 		// Bug: Intel HD 3000 on OS X has broken primitive restart
 		// Affected devices: Intel HD 3000
 		// Affected OS: OS X
@@ -159,7 +157,6 @@
 		// The drivers on OS X has broken primitive restart.
 		// Intel HD 4000 series isn't affected by the bug
 		BUG_PRIMITIVERESTART,
->>>>>>> 6d63db96
 	};
 
 	// Initializes our internal vendor, device family, and driver version
