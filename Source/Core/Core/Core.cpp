--- conflicted
+++ resolved
@@ -646,12 +646,9 @@
     PowerPC::SetMode(PowerPC::CoreMode::Interpreter);
   }
 
-<<<<<<< HEAD
+  UpdateTitle();
   // Take any pending scripts and instantiate backends
   Scripts::StartPendingScripts();
-=======
-  UpdateTitle();
->>>>>>> 7e9a63b9
 
   // ENTER THE VIDEO THREAD LOOP
   if (system.IsDualCoreMode())
