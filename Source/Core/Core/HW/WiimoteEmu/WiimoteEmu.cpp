--- conflicted
+++ resolved
@@ -207,15 +207,11 @@
   m_imu_cursor_state = {};
 }
 
-<<<<<<< HEAD
 WiimoteCommon::ButtonData Wiimote::GetButtonData() const {
   return m_status.buttons;
 }
 
-Wiimote::Wiimote(const unsigned int index) : m_index(index)
-=======
 Wiimote::Wiimote(const unsigned int index) : m_index(index), m_bt_device_index(index)
->>>>>>> 9f4d9994
 {
   // Buttons
   groups.emplace_back(m_buttons = new ControllerEmu::Buttons(BUTTONS_GROUP));
@@ -635,13 +631,9 @@
         std::fill_n(ext_data, ext_size, u8(0xff));
       }
     }
-<<<<<<< HEAD
-
-    Movie::CallWiiInputManip(rpt_builder, m_index, m_active_extension, GetExtensionEncryptionKey());
-    API::GetWiiButtonsManip().PerformInputManip(rpt_builder, m_index);
-    API::GetWiiIRManip().PerformInputManip(rpt_builder, m_index);
-=======
->>>>>>> 9f4d9994
+
+      API::GetWiiButtonsManip().PerformInputManip(rpt_builder, m_index);
+      API::GetWiiIRManip().PerformInputManip(rpt_builder, m_index);
   }
 
   Movie::CheckWiimoteStatus(m_bt_device_index, rpt_builder, m_active_extension,
