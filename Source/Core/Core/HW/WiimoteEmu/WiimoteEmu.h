--- conflicted
+++ resolved
@@ -123,13 +123,10 @@
   static constexpr const char* ACCELEROMETER_GROUP = "IMUAccelerometer";
   static constexpr const char* GYROSCOPE_GROUP = "IMUGyroscope";
   static constexpr const char* IR_GROUP = "IR";
-<<<<<<< HEAD
+  static constexpr const char* IR_PASSTHROUGH_GROUP = "IRPassthrough";
   static constexpr const char* SWING_GROUP = "WiiMote Swing";
   static constexpr const char* SHAKE_GROUP = "WiiMote Shake";
   static constexpr const char* TILT_GROUP = "WiiMote Tilt";
-=======
-  static constexpr const char* IR_PASSTHROUGH_GROUP = "IRPassthrough";
->>>>>>> ac0d6cba
 
   static constexpr const char* A_BUTTON = "A";
   static constexpr const char* B_BUTTON = "B";
