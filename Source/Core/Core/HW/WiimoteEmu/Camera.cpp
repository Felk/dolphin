--- conflicted
+++ resolved
@@ -55,30 +55,6 @@
 std::array<CameraPoint, CameraLogic::NUM_POINTS>
 CameraLogic::GetCameraPoints(const Common::Matrix44& transform, Common::Vec2 field_of_view)
 {
-<<<<<<< HEAD
-  // IR data is read from offset 0x37 on real hardware.
-  auto& data = m_reg_data.camera_data;
-  data.fill(0xff);
-
-  constexpr u8 OBJECT_TRACKING_ENABLE = 0x08;
-
-  // If Address 0x30 is not 0x08 the camera will return 0xFFs.
-  // The Wii seems to write 0x01 here before changing modes/sensitivities.
-  if (m_reg_data.enable_object_tracking != OBJECT_TRACKING_ENABLE)
-    return;
-
-  // If the sensor bar is off the camera will see no LEDs and return 0xFFs.
-  if (!IOS::g_gpio_out[IOS::GPIO::SENSOR_BAR])
-    return;
-  
-  WriteIRDataForTransform(data.data(), m_reg_data.mode, field_of_view, transform);
-}
-
-void CameraLogic::WriteIRDataForTransform(u8* data, u8 mode, Common::Vec2 field_of_view,
-                                          const Common::Matrix44& transform)
-{
-=======
->>>>>>> 9f4d9994
   using Common::Matrix33;
   using Common::Matrix44;
   using Common::Vec3;
@@ -119,9 +95,6 @@
     return CameraPoint({u16(x), u16(y)}, u8(clamped_point_size));
   });
 
-<<<<<<< HEAD
-  switch (mode)
-=======
   return camera_points;
 }
 
@@ -142,8 +115,7 @@
   if (!IOS::g_gpio_out[IOS::GPIO::SENSOR_BAR])
     return;
 
-  switch (m_reg_data.mode)
->>>>>>> 9f4d9994
+  switch (mode)
   {
   case IR_MODE_BASIC:
     for (std::size_t i = 0; i != camera_points.size() / 2; ++i)
