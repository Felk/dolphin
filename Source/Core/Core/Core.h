// Copyright 2008 Dolphin Emulator Project
// SPDX-License-Identifier: GPL-2.0-or-later

// Core

// The external interface to the emulator core. Plus some extras.
// This is another part of the emu that needs cleaning - Core.cpp really has
// too much random junk inside.

#pragma once

#include <functional>
#include <memory>
#include <string>
#include <string_view>

#include "Common/CommonTypes.h"

struct BootParameters;
struct WindowSystemInfo;

namespace Core
{
class System;

bool GetIsThrottlerTempDisabled();
void SetIsThrottlerTempDisabled(bool disable);

// Returns the latest emulation speed (1 is full speed) (swings a lot)
double GetActualEmulationSpeed();

void Callback_FramePresented(double actual_emulation_speed = 1.0);
void Callback_NewField(Core::System& system);

enum class State
{
  Uninitialized,
  Paused,
  Running,
  Stopping,
  Starting,
};

// Console type values based on:
//  - YAGCD 4.2.1.1.2
//  - OSInit (GameCube ELF from Finding Nemo)
//  - OSReportInfo (Wii ELF from Rayman Raving Rabbids)
enum class ConsoleType : u32
{
  // 0x0XXXXXXX Retail units - Gamecube
  HW1 = 1,
  HW2 = 2,
  LatestProductionBoard = 3,
  Reserved = 4,

  // 0x0XXXXXXX Retail units - Wii
  PreProductionBoard0 = 0x10,    // Pre-production board 0
  PreProductionBoard1 = 0x11,    // Pre-production board 1
  PreProductionBoard2_1 = 0x12,  // Pre-production board 2-1
  PreProductionBoard2_2 = 0x20,  // Pre-production board 2-2
  RVL_Retail1 = 0x21,
  RVL_Retail2 = 0x22,
  RVL_Retail3 = 0x23,
  RVA1 = 0x100,  // Revolution Arcade

  // 0x1XXXXXXX Devkits - Gamecube
  // Emulators
  MacEmulator = 0x10000000,  // Mac Emulator
  PcEmulator = 0x10000001,   // PC Emulator

  // Embedded PowerPC series
  Arthur = 0x10000002,  // EPPC Arthur
  Minnow = 0x10000003,  // EPPC Minnow

  // Development HW
  // Version = (console_type & 0x0fffffff) - 3
  FirstDevkit = 0x10000004,
  SecondDevkit = 0x10000005,
  LatestDevkit = 0x10000006,
  ReservedDevkit = 0x10000007,

  // 0x1XXXXXXX Devkits - Wii
  RevolutionEmulator = 0x10000008,  // Revolution Emulator
  NDEV1_0 = 0x10000010,             // NDEV 1.0
  NDEV1_1 = 0x10000011,             // NDEV 1.1
  NDEV1_2 = 0x10000012,             // NDEV 1.2
  NDEV2_0 = 0x10000020,             // NDEV 2.0
  NDEV2_1 = 0x10000021,             // NDEV 2.1

  // 0x2XXXXXXX TDEV-based emulation HW
  // Version = (console_type & 0x0fffffff) - 3
  HW2TDEVSystem = 0x20000005,
  LatestTDEVSystem = 0x20000006,
  ReservedTDEVSystem = 0x20000007,
};

// This is an RAII alternative to using PauseAndLock. If constructed from the host thread, the CPU
// thread is paused, and the current thread temporarily becomes the CPU thread. If constructed from
// the CPU thread, nothing special happens. This should only be constructed on the CPU thread or the
// host thread.
//
// Some functions use a parameter of this type to indicate that the function should only be called
// from the CPU thread. If the parameter is a pointer, the function has a fallback for being called
// from the wrong thread (with the argument being set to nullptr).
class CPUThreadGuard final
{
public:
  explicit CPUThreadGuard(Core::System& system);
  ~CPUThreadGuard();

  CPUThreadGuard(const CPUThreadGuard&) = delete;
  CPUThreadGuard(CPUThreadGuard&&) = delete;
  CPUThreadGuard& operator=(const CPUThreadGuard&) = delete;
  CPUThreadGuard& operator=(CPUThreadGuard&&) = delete;

  Core::System& GetSystem() const { return m_system; }

private:
  Core::System& m_system;
  const bool m_was_cpu_thread;
  bool m_was_unpaused = false;
};

bool Init(Core::System& system, std::unique_ptr<BootParameters> boot, const WindowSystemInfo& wsi);
void Stop(Core::System& system);
void Shutdown(Core::System& system);

void DeclareAsCPUThread();
void UndeclareAsCPUThread();
void DeclareAsGPUThread();
void UndeclareAsGPUThread();
void DeclareAsHostThread();
void UndeclareAsHostThread();

std::string StopMessage(bool main_thread, std::string_view message);

// Returns true when GetState returns Running or Paused.
bool IsRunning(Core::System& system);
// Returns true when GetState returns Starting, Running or Paused.
bool IsRunningOrStarting(Core::System& system);
// Returns true when GetState returns Uninitialized.
bool IsUninitialized(Core::System& system);

bool IsCPUThread();  // this tells us whether we are the CPU thread.
bool IsGPUThread();
bool IsHostThread();

bool WantsDeterminism();

// [NOT THREADSAFE] For use by Host only
void SetState(Core::System& system, State state, bool report_state_change = true,
              bool initial_execution_state = false);
State GetState(Core::System& system);

void SaveScreenShot();
void SaveScreenShot(std::string_view name);

// This displays messages in a user-visible way.
void DisplayMessage(std::string message, int time_in_ms);

void FrameUpdateOnCPUThread();
<<<<<<< HEAD
void OnFrameEnd();
void OnFrameBegin();

// Run a function as the CPU thread.
//
// If called from the Host thread, the CPU thread is paused and the current thread temporarily
// becomes the CPU thread while running the function.
// If called from the CPU thread, the function will be run directly.
//
// This should only be called from the CPU thread or the host thread.
void RunAsCPUThread(std::function<void()> function);
=======
void OnFrameEnd(Core::System& system);
>>>>>>> ac0d6cba

// Run a function on the CPU thread, asynchronously.
// This is only valid to call from the host thread, since it uses PauseAndLock() internally.
void RunOnCPUThread(Core::System& system, std::function<void()> function, bool wait_for_completion);

// for calling back into UI code without introducing a dependency on it in core
using StateChangedCallbackFunc = std::function<void(Core::State)>;
// Returns a handle
int AddOnStateChangedCallback(StateChangedCallbackFunc callback);
// Also invalidates the handle
bool RemoveOnStateChangedCallback(int* handle);
void CallOnStateChangedCallbacks(Core::State state);

// Run on the Host thread when the factors change. [NOT THREADSAFE]
void UpdateWantDeterminism(Core::System& system, bool initial = false);

// Queue an arbitrary function to asynchronously run once on the Host thread later.
// Threadsafe. Can be called by any thread, including the Host itself.
// Jobs will be executed in RELATIVE order. If you queue 2 jobs from the same thread
// then they will be executed in the order they were queued; however, there is no
// global order guarantee across threads - jobs from other threads may execute in
// between.
// NOTE: Make sure the jobs check the global state instead of assuming everything is
//   still the same as when the job was queued.
// NOTE: Jobs that are not set to run during stop will be discarded instead.
void QueueHostJob(std::function<void(Core::System&)> job, bool run_during_stop = false);

// Should be called periodically by the Host to run pending jobs.
// WMUserJobDispatch will be sent when something is added to the queue.
void HostDispatchJobs(Core::System& system);

void DoFrameStep(Core::System& system);

void UpdateInputGate(bool require_focus, bool require_full_focus = false);

void UpdateTitle(Core::System& system);

}  // namespace Core<|MERGE_RESOLUTION|>--- conflicted
+++ resolved
@@ -159,21 +159,8 @@
 void DisplayMessage(std::string message, int time_in_ms);
 
 void FrameUpdateOnCPUThread();
-<<<<<<< HEAD
-void OnFrameEnd();
-void OnFrameBegin();
-
-// Run a function as the CPU thread.
-//
-// If called from the Host thread, the CPU thread is paused and the current thread temporarily
-// becomes the CPU thread while running the function.
-// If called from the CPU thread, the function will be run directly.
-//
-// This should only be called from the CPU thread or the host thread.
-void RunAsCPUThread(std::function<void()> function);
-=======
 void OnFrameEnd(Core::System& system);
->>>>>>> ac0d6cba
+void OnFrameBegin(Core::System& system);
 
 // Run a function on the CPU thread, asynchronously.
 // This is only valid to call from the host thread, since it uses PauseAndLock() internally.
