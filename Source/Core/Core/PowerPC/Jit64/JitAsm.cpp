--- conflicted
+++ resolved
@@ -95,16 +95,6 @@
   if (enable_debugging)
   {
     MOV(64, R(RSCRATCH), ImmPtr(CPU::GetStatePtr()));
-<<<<<<< HEAD
-    TEST(32, MatR(RSCRATCH), Imm32(static_cast<u32>(CPU::State::Stepping)));
-    FixupBranch notStepping = J_CC(CC_Z);
-    // Causes duplicate hits with jit.cpp
-    // ABI_PushRegistersAndAdjustStack({}, 0);
-    // ABI_CallFunction(PowerPC::CheckBreakPoints);
-    // ABI_PopRegistersAndAdjustStack({}, 0);
-    MOV(64, R(RSCRATCH), ImmPtr(CPU::GetStatePtr()));
-=======
->>>>>>> 9f4d9994
     TEST(32, MatR(RSCRATCH), Imm32(0xFFFFFFFF));
     dbg_exit = J_CC(CC_NZ, true);
   }
