--- conflicted
+++ resolved
@@ -88,8 +88,7 @@
   FixupBranch dbg_exit;
   if (enable_debugging)
   {
-<<<<<<< HEAD
-    MOV(64, R(RSCRATCH), ImmPtr(CPU::GetStatePtr()));
+    MOV(64, R(RSCRATCH), ImmPtr(system.GetCPU().GetStatePtr()));
     TEST(32, MatR(RSCRATCH), Imm32(static_cast<u32>(CPU::State::Stepping)));
     FixupBranch notStepping = J_CC(CC_Z);
     // Causes duplicate hits with jit.cpp
@@ -97,9 +96,6 @@
     // ABI_CallFunction(PowerPC::CheckBreakPoints);
     // ABI_PopRegistersAndAdjustStack({}, 0);
     MOV(64, R(RSCRATCH), ImmPtr(CPU::GetStatePtr()));
-=======
-    MOV(64, R(RSCRATCH), ImmPtr(system.GetCPU().GetStatePtr()));
->>>>>>> 7e9a63b9
     TEST(32, MatR(RSCRATCH), Imm32(0xFFFFFFFF));
     dbg_exit = J_CC(CC_NZ, true);
   }
