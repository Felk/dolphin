// Copyright 2008 Dolphin Emulator Project
// SPDX-License-Identifier: GPL-2.0-or-later

#include "Core/PowerPC/BreakPoints.h"

#include <algorithm>
#include <cstddef>
#include <sstream>
#include <string>
#include <vector>

#include "Common/CommonTypes.h"
#include "Common/DebugInterface.h"
#include "Common/Logging/Log.h"
#include "Core/API/Events.h"
#include "Core/Core.h"
#include "Core/PowerPC/Expression.h"
#include "Core/PowerPC/JitInterface.h"
#include "Core/PowerPC/MMU.h"

bool BreakPoints::IsAddressBreakPoint(u32 address) const
{
  return std::any_of(m_breakpoints.begin(), m_breakpoints.end(),
                     [address](const auto& bp) { return bp.address == address; });
}

bool BreakPoints::IsBreakPointEnable(u32 address) const
{
  return std::any_of(m_breakpoints.begin(), m_breakpoints.end(),
                     [address](const auto& bp) { return bp.is_enabled && bp.address == address; });
}

bool BreakPoints::IsTempBreakPoint(u32 address) const
{
  return std::any_of(m_breakpoints.begin(), m_breakpoints.end(), [address](const auto& bp) {
    return bp.address == address && bp.is_temporary;
  });
}

const TBreakPoint* BreakPoints::GetBreakpoint(u32 address) const
{
<<<<<<< HEAD
  API::GetEventHub().EmitEvent(API::Events::CodeBreakpoint{address});
  return std::any_of(m_breakpoints.begin(), m_breakpoints.end(), [address](const auto& bp) {
    return bp.address == address && bp.break_on_hit;
  });
}
=======
  auto bp = std::find_if(m_breakpoints.begin(), m_breakpoints.end(),
                         [address](const auto& bp) { return bp.address == address; });
>>>>>>> 9f4d9994

  if (bp == m_breakpoints.end())
    return nullptr;

  return &*bp;
}

BreakPoints::TBreakPointsStr BreakPoints::GetStrings() const
{
  TBreakPointsStr bp_strings;
  for (const TBreakPoint& bp : m_breakpoints)
  {
    if (!bp.is_temporary)
    {
      std::ostringstream ss;
      ss.imbue(std::locale::classic());
      ss << fmt::format("${:08x} ", bp.address);
      if (bp.is_enabled)
        ss << "n";
      if (bp.log_on_hit)
        ss << "l";
      if (bp.break_on_hit)
        ss << "b";
      if (bp.condition)
        ss << "c " << bp.condition->GetText();
      bp_strings.emplace_back(ss.str());
    }
  }

  return bp_strings;
}

void BreakPoints::AddFromStrings(const TBreakPointsStr& bp_strings)
{
  for (const std::string& bp_string : bp_strings)
  {
    TBreakPoint bp;
    std::string flags;
    std::istringstream iss(bp_string);
    iss.imbue(std::locale::classic());

    if (iss.peek() == '$')
      iss.ignore();
    iss >> std::hex >> bp.address;
    iss >> flags;
    bp.is_enabled = flags.find('n') != flags.npos;
    bp.log_on_hit = flags.find('l') != flags.npos;
    bp.break_on_hit = flags.find('b') != flags.npos;
    if (flags.find('c') != std::string::npos)
    {
      iss >> std::ws;
      std::string condition;
      std::getline(iss, condition);
      bp.condition = Expression::TryParse(condition);
    }
    bp.is_temporary = false;
    Add(std::move(bp));
  }
}

void BreakPoints::Add(TBreakPoint bp)
{
  if (IsAddressBreakPoint(bp.address))
    return;

  JitInterface::InvalidateICache(bp.address, 4, true);

  m_breakpoints.emplace_back(std::move(bp));
}

void BreakPoints::Add(u32 address, bool temp)
{
  BreakPoints::Add(address, temp, true, false, std::nullopt);
}

void BreakPoints::Add(u32 address, bool temp, bool break_on_hit, bool log_on_hit,
                      std::optional<Expression> condition)
{
  // Check for existing breakpoint, and overwrite with new info.
  // This is assuming we usually want the new breakpoint over an old one.
  auto iter = std::find_if(m_breakpoints.begin(), m_breakpoints.end(),
                           [address](const auto& bp) { return bp.address == address; });

  TBreakPoint bp;  // breakpoint settings
  bp.is_enabled = true;
  bp.is_temporary = temp;
  bp.break_on_hit = break_on_hit;
  bp.log_on_hit = log_on_hit;
  bp.address = address;
  bp.condition = std::move(condition);

  if (iter != m_breakpoints.end())  // We found an existing breakpoint
  {
    bp.is_enabled = iter->is_enabled;
    *iter = std::move(bp);
  }
  else
  {
    m_breakpoints.emplace_back(std::move(bp));
  }

  JitInterface::InvalidateICache(address, 4, true);
}

bool BreakPoints::ToggleBreakPoint(u32 address)
{
  auto iter = std::find_if(m_breakpoints.begin(), m_breakpoints.end(),
                           [address](const auto& bp) { return bp.address == address; });

  if (iter == m_breakpoints.end())
    return false;

  iter->is_enabled = !iter->is_enabled;
  return true;
}

void BreakPoints::Remove(u32 address)
{
  const auto iter = std::find_if(m_breakpoints.begin(), m_breakpoints.end(),
                                 [address](const auto& bp) { return bp.address == address; });

  if (iter == m_breakpoints.cend())
    return;

  m_breakpoints.erase(iter);
  JitInterface::InvalidateICache(address, 4, true);
}

void BreakPoints::Clear()
{
  for (const TBreakPoint& bp : m_breakpoints)
  {
    JitInterface::InvalidateICache(bp.address, 4, true);
  }

  m_breakpoints.clear();
}

void BreakPoints::ClearAllTemporary()
{
  auto bp = m_breakpoints.begin();
  while (bp != m_breakpoints.end())
  {
    if (bp->is_temporary)
    {
      JitInterface::InvalidateICache(bp->address, 4, true);
      bp = m_breakpoints.erase(bp);
    }
    else
    {
      ++bp;
    }
  }
}

MemChecks::TMemChecksStr MemChecks::GetStrings() const
{
  TMemChecksStr mc_strings;
  for (const TMemCheck& mc : m_mem_checks)
  {
    std::ostringstream ss;
    ss.imbue(std::locale::classic());
    ss << fmt::format("${:08x} {:08x} ", mc.start_address, mc.end_address);
    if (mc.is_enabled)
      ss << 'n';
    if (mc.is_break_on_read)
      ss << 'r';
    if (mc.is_break_on_write)
      ss << 'w';
    if (mc.log_on_hit)
      ss << 'l';
    if (mc.break_on_hit)
      ss << 'b';
    if (mc.condition)
      ss << "c " << mc.condition->GetText();

    mc_strings.emplace_back(ss.str());
  }

  return mc_strings;
}

void MemChecks::AddFromStrings(const TMemChecksStr& mc_strings)
{
  for (const std::string& mc_string : mc_strings)
  {
    TMemCheck mc;
    std::istringstream iss(mc_string);
    iss.imbue(std::locale::classic());

    if (iss.peek() == '$')
      iss.ignore();

    std::string flags;
    iss >> std::hex >> mc.start_address >> mc.end_address >> flags;

    mc.is_ranged = mc.start_address != mc.end_address;
    mc.is_enabled = flags.find('n') != flags.npos;
    mc.is_break_on_read = flags.find('r') != flags.npos;
    mc.is_break_on_write = flags.find('w') != flags.npos;
    mc.log_on_hit = flags.find('l') != flags.npos;
    mc.break_on_hit = flags.find('b') != flags.npos;
    if (flags.find('c') != std::string::npos)
    {
      iss >> std::ws;
      std::string condition;
      std::getline(iss, condition);
      mc.condition = Expression::TryParse(condition);
    }

    Add(std::move(mc));
  }
}

void MemChecks::Add(TMemCheck memory_check)
{
  bool had_any = HasAny();
  Core::RunAsCPUThread([&] {
    // Check for existing breakpoint, and overwrite with new info.
    // This is assuming we usually want the new breakpoint over an old one.
    const u32 address = memory_check.start_address;
    auto old_mem_check =
        std::find_if(m_mem_checks.begin(), m_mem_checks.end(),
                     [address](const auto& check) { return check.start_address == address; });
    if (old_mem_check != m_mem_checks.end())
    {
      const bool is_enabled = old_mem_check->is_enabled;  // Preserve enabled status
      *old_mem_check = std::move(memory_check);
      old_mem_check->is_enabled = is_enabled;
      old_mem_check->num_hits = 0;
    }
    else
    {
      m_mem_checks.emplace_back(std::move(memory_check));
    }
    // If this is the first one, clear the JIT cache so it can switch to
    // watchpoint-compatible code.
    if (!had_any)
      JitInterface::ClearCache();
    PowerPC::DBATUpdated();
  });
}

bool MemChecks::ToggleBreakPoint(u32 address)
{
  auto iter = std::find_if(m_mem_checks.begin(), m_mem_checks.end(),
                           [address](const auto& bp) { return bp.start_address == address; });

  if (iter == m_mem_checks.end())
    return false;

  iter->is_enabled = !iter->is_enabled;
  return true;
}

void MemChecks::Remove(u32 address)
{
  const auto iter =
      std::find_if(m_mem_checks.cbegin(), m_mem_checks.cend(),
                   [address](const auto& check) { return check.start_address == address; });

  if (iter == m_mem_checks.cend())
    return;

  Core::RunAsCPUThread([&] {
    m_mem_checks.erase(iter);
    if (!HasAny())
      JitInterface::ClearCache();
    PowerPC::DBATUpdated();
  });
}

void MemChecks::Clear()
{
  Core::RunAsCPUThread([&] {
    m_mem_checks.clear();
    JitInterface::ClearCache();
    PowerPC::DBATUpdated();
  });
}

TMemCheck* MemChecks::GetMemCheck(u32 address, size_t size)
{
  const auto iter =
      std::find_if(m_mem_checks.begin(), m_mem_checks.end(), [address, size](const auto& mc) {
        return mc.end_address >= address && address + size - 1 >= mc.start_address;
      });

  // None found
  if (iter == m_mem_checks.cend())
    return nullptr;

  return &*iter;
}

bool MemChecks::OverlapsMemcheck(u32 address, u32 length) const
{
  if (!HasAny())
    return false;

  const u32 page_end_suffix = length - 1;
  const u32 page_end_address = address | page_end_suffix;

  return std::any_of(m_mem_checks.cbegin(), m_mem_checks.cend(), [&](const auto& mc) {
    return ((mc.start_address | page_end_suffix) == page_end_address ||
            (mc.end_address | page_end_suffix) == page_end_address) ||
           ((mc.start_address | page_end_suffix) < page_end_address &&
            (mc.end_address | page_end_suffix) > page_end_address);
  });
}

bool TMemCheck::Action(Common::DebugInterface* debug_interface, u64 value, u32 addr, bool write,
                       size_t size, u32 pc)
{
  if (!is_enabled)
    return false;

<<<<<<< HEAD
  API::GetEventHub().EmitEvent(API::Events::MemoryBreakpoint{write, addr, value});
  if ((write && is_break_on_write) || (!write && is_break_on_read))
=======
  if (((write && is_break_on_write) || (!write && is_break_on_read)) &&
      EvaluateCondition(this->condition))
>>>>>>> 9f4d9994
  {
    if (log_on_hit)
    {
      NOTICE_LOG_FMT(MEMMAP, "MBP {:08x} ({}) {}{} {:x} at {:08x} ({})", pc,
                     debug_interface->GetDescription(pc), write ? "Write" : "Read", size * 8, value,
                     addr, debug_interface->GetDescription(addr));
    }
    if (break_on_hit)
      return true;
  }
  return false;
}<|MERGE_RESOLUTION|>--- conflicted
+++ resolved
@@ -39,16 +39,9 @@
 
 const TBreakPoint* BreakPoints::GetBreakpoint(u32 address) const
 {
-<<<<<<< HEAD
   API::GetEventHub().EmitEvent(API::Events::CodeBreakpoint{address});
-  return std::any_of(m_breakpoints.begin(), m_breakpoints.end(), [address](const auto& bp) {
-    return bp.address == address && bp.break_on_hit;
-  });
-}
-=======
   auto bp = std::find_if(m_breakpoints.begin(), m_breakpoints.end(),
                          [address](const auto& bp) { return bp.address == address; });
->>>>>>> 9f4d9994
 
   if (bp == m_breakpoints.end())
     return nullptr;
@@ -366,13 +359,9 @@
   if (!is_enabled)
     return false;
 
-<<<<<<< HEAD
   API::GetEventHub().EmitEvent(API::Events::MemoryBreakpoint{write, addr, value});
-  if ((write && is_break_on_write) || (!write && is_break_on_read))
-=======
   if (((write && is_break_on_write) || (!write && is_break_on_read)) &&
       EvaluateCondition(this->condition))
->>>>>>> 9f4d9994
   {
     if (log_on_hit)
     {
