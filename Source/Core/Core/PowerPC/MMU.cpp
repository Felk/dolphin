// Copyright 2003 Dolphin Emulator Project
// SPDX-License-Identifier: GPL-2.0-or-later

// Some of the code in this file was originally based on PearPC, though it has been modified since.
// We have been given permission by the author to re-license the code under GPLv2+.
/*
 * PearPC
 * ppc_mmu.cc
 *
 * Copyright (C) 2003, 2004 Sebastian Biallas (sb@biallas.net)
 *
 * This program is free software; you can redistribute it and/or modify
 * it under the terms of the GNU General Public License version 2 as
 * published by the Free Software Foundation.
 *
 * This program is distributed in the hope that it will be useful,
 * but WITHOUT ANY WARRANTY; without even the implied warranty of
 * MERCHANTABILITY or FITNESS FOR A PARTICULAR PURPOSE.  See the
 * GNU General Public License for more details.
 *
 * You should have received a copy of the GNU General Public License
 * along with this program; if not, write to the Free Software
 * Foundation, Inc., 675 Mass Ave, Cambridge, MA 02139, USA.
 */

#include "Core/PowerPC/MMU.h"

#include <bit>
#include <cstddef>
#include <cstring>
#include <string>

#include "Common/Align.h"
#include "Common/Assert.h"
#include "Common/BitUtils.h"
#include "Common/CommonTypes.h"
#include "Common/Logging/Log.h"

#include "Core/ConfigManager.h"
#include "Core/Core.h"
#include "Core/HW/CPU.h"
#include "Core/HW/GPFifo.h"
#include "Core/HW/MMIO.h"
#include "Core/HW/Memmap.h"
#include "Core/HW/ProcessorInterface.h"
#include "Core/PowerPC/GDBStub.h"
#include "Core/PowerPC/JitInterface.h"
#include "Core/PowerPC/PowerPC.h"
#include "Core/System.h"

#include "VideoCommon/VideoBackendBase.h"

namespace PowerPC
{
// Overloaded byteswap functions, for use within the templated functions below.
inline u8 bswap(u8 val)
{
  return val;
}
inline s8 bswap(s8 val)
{
  return val;
}
inline u16 bswap(u16 val)
{
  return Common::swap16(val);
}
inline s16 bswap(s16 val)
{
  return Common::swap16(val);
}
inline u32 bswap(u32 val)
{
  return Common::swap32(val);
}
inline s32 bswap(s32 val)
{
  return Common::swap32(val);
}
inline u64 bswap(u64 val)
{
  return Common::swap64(val);
}
<<<<<<< HEAD
inline s64 bswap(s64 val)
{
  return Common::swap64(val);
}
// =================
=======
>>>>>>> 7e9a63b9

enum class XCheckTLBFlag
{
  NoException,
  Read,
  Write,
  Opcode,
  OpcodeNoException
};

static bool IsOpcodeFlag(XCheckTLBFlag flag)
{
  return flag == XCheckTLBFlag::Opcode || flag == XCheckTLBFlag::OpcodeNoException;
}

static bool IsNoExceptionFlag(XCheckTLBFlag flag)
{
  return flag == XCheckTLBFlag::NoException || flag == XCheckTLBFlag::OpcodeNoException;
}

enum class TranslateAddressResultEnum : u8
{
  BAT_TRANSLATED,
  PAGE_TABLE_TRANSLATED,
  DIRECT_STORE_SEGMENT,
  PAGE_FAULT,
};

struct TranslateAddressResult
{
  u32 address;
  TranslateAddressResultEnum result;
  bool wi;  // Set to true if the view of memory is either write-through or cache-inhibited

  TranslateAddressResult(TranslateAddressResultEnum result_, u32 address_, bool wi_ = false)
      : address(address_), result(result_), wi(wi_)
  {
  }
  bool Success() const { return result <= TranslateAddressResultEnum::PAGE_TABLE_TRANSLATED; }
};
template <const XCheckTLBFlag flag>
static TranslateAddressResult TranslateAddress(u32 address);

// Nasty but necessary. Super Mario Galaxy pointer relies on this stuff.
static u32 EFB_Read(const u32 addr)
{
  u32 var = 0;
  // Convert address to coordinates. It's possible that this should be done
  // differently depending on color depth, especially regarding PeekColor.
  const u32 x = (addr & 0xfff) >> 2;
  const u32 y = (addr >> 12) & 0x3ff;

  if (addr & 0x00800000)
  {
    ERROR_LOG_FMT(MEMMAP, "Unimplemented Z+Color EFB read @ {:#010x}", addr);
  }
  else if (addr & 0x00400000)
  {
    var = g_video_backend->Video_AccessEFB(EFBAccessType::PeekZ, x, y, 0);
    DEBUG_LOG_FMT(MEMMAP, "EFB Z Read @ {}, {}\t= {:#010x}", x, y, var);
  }
  else
  {
    var = g_video_backend->Video_AccessEFB(EFBAccessType::PeekColor, x, y, 0);
    DEBUG_LOG_FMT(MEMMAP, "EFB Color Read @ {}, {}\t= {:#010x}", x, y, var);
  }

  return var;
}

static void EFB_Write(u32 data, u32 addr)
{
  const u32 x = (addr & 0xfff) >> 2;
  const u32 y = (addr >> 12) & 0x3ff;

  if (addr & 0x00800000)
  {
    // It's possible to do a z-tested write to EFB by writing a 64bit value to this address range.
    // Not much is known, but let's at least get some loging.
    ERROR_LOG_FMT(MEMMAP, "Unimplemented Z+Color EFB write. {:08x} @ {:#010x}", data, addr);
  }
  else if (addr & 0x00400000)
  {
    g_video_backend->Video_AccessEFB(EFBAccessType::PokeZ, x, y, data);
    DEBUG_LOG_FMT(MEMMAP, "EFB Z Write {:08x} @ {}, {}", data, x, y);
  }
  else
  {
    g_video_backend->Video_AccessEFB(EFBAccessType::PokeColor, x, y, data);
    DEBUG_LOG_FMT(MEMMAP, "EFB Color Write {:08x} @ {}, {}", data, x, y);
  }
}

BatTable ibat_table;
BatTable dbat_table;

static void GenerateDSIException(u32 effective_address, bool write);

<<<<<<< HEAD
enum class TranslateCondition
{
  Always,
  MsrDrSet,
  Never
};

template <XCheckTLBFlag flag, typename T,
          TranslateCondition translate_if = TranslateCondition::MsrDrSet>
static T ReadFromHardware(u32 em_address)
=======
template <XCheckTLBFlag flag, typename T, bool never_translate = false>
static T ReadFromHardware(Core::System& system, Memory::MemoryManager& memory, u32 em_address)
>>>>>>> 7e9a63b9
{
  const u32 em_address_start_page = em_address & ~HW_PAGE_MASK;
  const u32 em_address_end_page = (em_address + sizeof(T) - 1) & ~HW_PAGE_MASK;
  if (em_address_start_page != em_address_end_page)
  {
    // This could be unaligned down to the byte level... hopefully this is rare, so doing it this
    // way isn't too terrible.
    // TODO: floats on non-word-aligned boundaries should technically cause alignment exceptions.
    // Note that "word" means 32-bit, so paired singles or doubles might still be 32-bit aligned!
    u64 var = 0;
    for (u32 i = 0; i < sizeof(T); ++i)
<<<<<<< HEAD
      var = (var << 8) | ReadFromHardware<flag, u8, TranslateCondition::Never>(em_address + i);
    return static_cast<T>(var);
  }

  const bool do_translate = translate_if == TranslateCondition::Always ||
                            (translate_if == TranslateCondition::MsrDrSet && MSR.DR);
  if (do_translate)
=======
    {
      var =
          (var << 8) | ReadFromHardware<flag, u8, never_translate>(system, memory, em_address + i);
    }
    return static_cast<T>(var);
  }

  bool wi = false;

  if (!never_translate && PowerPC::ppcState.msr.DR)
>>>>>>> 7e9a63b9
  {
    auto translated_addr = TranslateAddress<flag>(em_address);
    if (!translated_addr.Success())
    {
      if (flag == XCheckTLBFlag::Read)
        GenerateDSIException(em_address, false);
      return 0;
    }
    em_address = translated_addr.address;
    wi = translated_addr.wi;
  }

  if (flag == XCheckTLBFlag::Read && (em_address & 0xF8000000) == 0x08000000)
  {
    if (em_address < 0x0c000000)
      return EFB_Read(em_address);
    else
      return static_cast<T>(memory.GetMMIOMapping()->Read<std::make_unsigned_t<T>>(em_address));
  }

  // Locked L1 technically doesn't have a fixed address, but games all use 0xE0000000.
  if (memory.GetL1Cache() && (em_address >> 28) == 0xE &&
      (em_address < (0xE0000000 + memory.GetL1CacheSize())))
  {
    T value;
    std::memcpy(&value, &memory.GetL1Cache()[em_address & 0x0FFFFFFF], sizeof(T));
    return bswap(value);
  }

  if (memory.GetRAM() && (em_address & 0xF8000000) == 0x00000000)
  {
    // Handle RAM; the masking intentionally discards bits (essentially creating
    // mirrors of memory).
    T value;
    em_address &= memory.GetRamMask();

    if (!ppcState.m_enable_dcache || wi)
    {
      std::memcpy(&value, &memory.GetRAM()[em_address], sizeof(T));
    }
    else
    {
      ppcState.dCache.Read(em_address, &value, sizeof(T),
                           HID0(PowerPC::ppcState).DLOCK || flag != XCheckTLBFlag::Read);
    }

    return bswap(value);
  }

  if (memory.GetEXRAM() && (em_address >> 28) == 0x1 &&
      (em_address & 0x0FFFFFFF) < memory.GetExRamSizeReal())
  {
    T value;
    em_address &= 0x0FFFFFFF;

    if (!ppcState.m_enable_dcache || wi)
    {
      std::memcpy(&value, &memory.GetEXRAM()[em_address], sizeof(T));
    }
    else
    {
      ppcState.dCache.Read(em_address + 0x10000000, &value, sizeof(T),
                           HID0(PowerPC::ppcState).DLOCK || flag != XCheckTLBFlag::Read);
    }

    return bswap(value);
  }

  // In Fake-VMEM mode, we need to map the memory somewhere into
  // physical memory for BAT translation to work; we currently use
  // [0x7E000000, 0x80000000).
  if (memory.GetFakeVMEM() && ((em_address & 0xFE000000) == 0x7E000000))
  {
    T value;
    std::memcpy(&value, &memory.GetFakeVMEM()[em_address & memory.GetFakeVMemMask()], sizeof(T));
    return bswap(value);
  }

  PanicAlertFmt("Unable to resolve read address {:x} PC {:x}", em_address, PowerPC::ppcState.pc);
  if (system.IsPauseOnPanicMode())
  {
    system.GetCPU().Break();
    ppcState.Exceptions |= EXCEPTION_DSI | EXCEPTION_FAKE_MEMCHECK_HIT;
  }
  return 0;
}

<<<<<<< HEAD
template <XCheckTLBFlag flag,
          TranslateCondition translate_if = TranslateCondition::MsrDrSet>
static void WriteToHardware(u32 em_address, const u32 data, const u32 size)
=======
template <XCheckTLBFlag flag, bool never_translate = false>
static void WriteToHardware(Core::System& system, Memory::MemoryManager& memory, u32 em_address,
                            const u32 data, const u32 size)
>>>>>>> 7e9a63b9
{
  DEBUG_ASSERT(size <= 4);

  const u32 em_address_start_page = em_address & ~HW_PAGE_MASK;
  const u32 em_address_end_page = (em_address + size - 1) & ~HW_PAGE_MASK;
  if (em_address_start_page != em_address_end_page)
  {
    // The write crosses a page boundary. Break it up into two writes.
    // TODO: floats on non-word-aligned boundaries should technically cause alignment exceptions.
    // Note that "word" means 32-bit, so paired singles or doubles might still be 32-bit aligned!
    const u32 first_half_size = em_address_end_page - em_address;
    const u32 second_half_size = size - first_half_size;
<<<<<<< HEAD
    WriteToHardware<flag, translate_if>(
        em_address, Common::RotateRight(data, second_half_size * 8), first_half_size);
    WriteToHardware<flag, translate_if>(em_address_end_page, data, second_half_size);
=======
    WriteToHardware<flag, never_translate>(system, memory, em_address,
                                           std::rotr(data, second_half_size * 8), first_half_size);
    WriteToHardware<flag, never_translate>(system, memory, em_address_end_page, data,
                                           second_half_size);
>>>>>>> 7e9a63b9
    return;
  }

  bool wi = false;

<<<<<<< HEAD
  const bool do_translate = translate_if == TranslateCondition::Always ||
                            (translate_if == TranslateCondition::MsrDrSet && MSR.DR);
  if (do_translate)
=======
  if (!never_translate && PowerPC::ppcState.msr.DR)
>>>>>>> 7e9a63b9
  {
    auto translated_addr = TranslateAddress<flag>(em_address);
    if (!translated_addr.Success())
    {
      if (flag == XCheckTLBFlag::Write)
        GenerateDSIException(em_address, true);
      return;
    }
    em_address = translated_addr.address;
    wi = translated_addr.wi;
  }

  // Check for a gather pipe write (which are not implemented through the MMIO system).
  //
  // Note that we must mask the address to correctly emulate certain games; Pac-Man World 3
  // in particular is affected by this. (See https://bugs.dolphin-emu.org/issues/8386)
  //
  // The PowerPC 750CL manual says (in section 9.4.2 Write Gather Pipe Operation on page 327):
  // "A noncacheable store to an address with bits 0-26 matching WPAR[GB_ADDR] but with bits 27-31
  // not all zero will result in incorrect data in the buffer." So, it's possible that in some cases
  // writes which do not exactly match the masking behave differently, but Pac-Man World 3's writes
  // happen to behave correctly.
  if (flag == XCheckTLBFlag::Write &&
      (em_address & 0xFFFFF000) == GPFifo::GATHER_PIPE_PHYSICAL_ADDRESS)
  {
    switch (size)
    {
    case 1:
      system.GetGPFifo().Write8(static_cast<u8>(data));
      return;
    case 2:
      system.GetGPFifo().Write16(static_cast<u16>(data));
      return;
    case 4:
      system.GetGPFifo().Write32(data);
      return;
    default:
      // Some kind of misaligned write. TODO: Does this match how the actual hardware handles it?
      auto& gpfifo = system.GetGPFifo();
      for (size_t i = size * 8; i > 0;)
      {
        i -= 8;
        gpfifo.Write8(static_cast<u8>(data >> i));
      }
      return;
    }
  }

  if (flag == XCheckTLBFlag::Write && (em_address & 0xF8000000) == 0x08000000)
  {
    if (em_address < 0x0c000000)
    {
      EFB_Write(data, em_address);
      return;
    }

    switch (size)
    {
    case 1:
      memory.GetMMIOMapping()->Write<u8>(em_address, static_cast<u8>(data));
      return;
    case 2:
      memory.GetMMIOMapping()->Write<u16>(em_address, static_cast<u16>(data));
      return;
    case 4:
      memory.GetMMIOMapping()->Write<u32>(em_address, data);
      return;
    default:
      // Some kind of misaligned write. TODO: Does this match how the actual hardware handles it?
      for (size_t i = size * 8; i > 0; em_address++)
      {
        i -= 8;
        memory.GetMMIOMapping()->Write<u8>(em_address, static_cast<u8>(data >> i));
      }
      return;
    }
  }

  const u32 swapped_data = Common::swap32(std::rotr(data, size * 8));

  // Locked L1 technically doesn't have a fixed address, but games all use 0xE0000000.
  if (memory.GetL1Cache() && (em_address >> 28 == 0xE) &&
      (em_address < (0xE0000000 + memory.GetL1CacheSize())))
  {
    std::memcpy(&memory.GetL1Cache()[em_address & 0x0FFFFFFF], &swapped_data, size);
    return;
  }

  if (wi && (size < 4 || (em_address & 0x3)))
  {
    // When a write to memory is performed in hardware, 64 bits of data are sent to the memory
    // controller along with a mask. This mask is encoded using just two bits of data - one for
    // the upper 32 bits and one for the lower 32 bits - which leads to some odd data duplication
    // behavior for write-through/cache-inhibited writes with a start address or end address that
    // isn't 32-bit aligned. See https://bugs.dolphin-emu.org/issues/12565 for details.

    // TODO: This interrupt is supposed to have associated cause and address registers
    // TODO: This should trigger the hwtest's interrupt handling, but it does not seem to
    //       (https://github.com/dolphin-emu/hwtests/pull/42)
    system.GetProcessorInterface().SetInterrupt(ProcessorInterface::INT_CAUSE_PI);

    const u32 rotated_data = std::rotr(data, ((em_address & 0x3) + size) * 8);

    const u32 start_addr = Common::AlignDown(em_address, 8);
    const u32 end_addr = Common::AlignUp(em_address + size, 8);
    for (u32 addr = start_addr; addr != end_addr; addr += 8)
    {
<<<<<<< HEAD
      WriteToHardware<flag, TranslateCondition::Never>(addr, rotated_data, 4);
      WriteToHardware<flag, TranslateCondition::Never>(addr + 4, rotated_data, 4);
=======
      WriteToHardware<flag, true>(system, memory, addr, rotated_data, 4);
      WriteToHardware<flag, true>(system, memory, addr + 4, rotated_data, 4);
>>>>>>> 7e9a63b9
    }

    return;
  }

  if (memory.GetRAM() && (em_address & 0xF8000000) == 0x00000000)
  {
    // Handle RAM; the masking intentionally discards bits (essentially creating
    // mirrors of memory).
    em_address &= memory.GetRamMask();

    if (ppcState.m_enable_dcache && !wi)
      ppcState.dCache.Write(em_address, &swapped_data, size, HID0(PowerPC::ppcState).DLOCK);

    if (!ppcState.m_enable_dcache || wi || flag != XCheckTLBFlag::Write)
      std::memcpy(&memory.GetRAM()[em_address], &swapped_data, size);

    return;
  }

  if (memory.GetEXRAM() && (em_address >> 28) == 0x1 &&
      (em_address & 0x0FFFFFFF) < memory.GetExRamSizeReal())
  {
    em_address &= 0x0FFFFFFF;

    if (ppcState.m_enable_dcache && !wi)
    {
      ppcState.dCache.Write(em_address + 0x10000000, &swapped_data, size,
                            HID0(PowerPC::ppcState).DLOCK);
    }

    if (!ppcState.m_enable_dcache || wi || flag != XCheckTLBFlag::Write)
      std::memcpy(&memory.GetEXRAM()[em_address], &swapped_data, size);

    return;
  }

  // In Fake-VMEM mode, we need to map the memory somewhere into
  // physical memory for BAT translation to work; we currently use
  // [0x7E000000, 0x80000000).
  if (memory.GetFakeVMEM() && ((em_address & 0xFE000000) == 0x7E000000))
  {
    std::memcpy(&memory.GetFakeVMEM()[em_address & memory.GetFakeVMemMask()], &swapped_data, size);
    return;
  }

  PanicAlertFmt("Unable to resolve write address {:x} PC {:x}", em_address, PowerPC::ppcState.pc);
  if (system.IsPauseOnPanicMode())
  {
    system.GetCPU().Break();
    ppcState.Exceptions |= EXCEPTION_DSI | EXCEPTION_FAKE_MEMCHECK_HIT;
  }
}
// =====================

// =================================
/* These functions are primarily called by the Interpreter functions and are routed to the correct
   location through ReadFromHardware and WriteToHardware */
// ----------------

static void GenerateISIException(u32 effective_address);

u32 Read_Opcode(u32 address)
{
  TryReadInstResult result = TryReadInstruction(address);
  if (!result.valid)
  {
    GenerateISIException(address);
    return 0;
  }
  return result.hex;
}

TryReadInstResult TryReadInstruction(u32 address)
{
  bool from_bat = true;
  if (PowerPC::ppcState.msr.IR)
  {
    auto tlb_addr = TranslateAddress<XCheckTLBFlag::Opcode>(address);
    if (!tlb_addr.Success())
    {
      return TryReadInstResult{false, false, 0, 0};
    }
    else
    {
      address = tlb_addr.address;
      from_bat = tlb_addr.result == TranslateAddressResultEnum::BAT_TRANSLATED;
    }
  }

  auto& system = Core::System::GetInstance();
  auto& memory = system.GetMemory();

  u32 hex;
  // TODO: Refactor this. This icache implementation is totally wrong if used with the fake vmem.
  if (memory.GetFakeVMEM() && ((address & 0xFE000000) == 0x7E000000))
  {
    hex = Common::swap32(&memory.GetFakeVMEM()[address & memory.GetFakeVMemMask()]);
  }
  else
  {
    hex = PowerPC::ppcState.iCache.ReadInstruction(address);
  }
  return TryReadInstResult{true, from_bat, hex, address};
}

u32 HostRead_Instruction(const Core::CPUThreadGuard& guard, const u32 address)
{
  auto& system = guard.GetSystem();
  auto& memory = system.GetMemory();
  return ReadFromHardware<XCheckTLBFlag::OpcodeNoException, u32>(system, memory, address);
}

std::optional<ReadResult<u32>> HostTryReadInstruction(const Core::CPUThreadGuard& guard,
                                                      const u32 address,
                                                      RequestedAddressSpace space)
{
  if (!HostIsInstructionRAMAddress(guard, address, space))
    return std::nullopt;

  auto& system = guard.GetSystem();
  auto& memory = system.GetMemory();

  switch (space)
  {
  case RequestedAddressSpace::Effective:
  {
    const u32 value =
        ReadFromHardware<XCheckTLBFlag::OpcodeNoException, u32>(system, memory, address);
    return ReadResult<u32>(!!PowerPC::ppcState.msr.DR, value);
  }
  case RequestedAddressSpace::Physical:
  {
<<<<<<< HEAD
    const u32 value = ReadFromHardware<XCheckTLBFlag::OpcodeNoException, u32, TranslateCondition::Never>(address);
=======
    const u32 value =
        ReadFromHardware<XCheckTLBFlag::OpcodeNoException, u32, true>(system, memory, address);
>>>>>>> 7e9a63b9
    return ReadResult<u32>(false, value);
  }
  case RequestedAddressSpace::Virtual:
  {
    if (!PowerPC::ppcState.msr.DR)
      return std::nullopt;
    const u32 value =
        ReadFromHardware<XCheckTLBFlag::OpcodeNoException, u32>(system, memory, address);
    return ReadResult<u32>(true, value);
  }
  }

  ASSERT(false);
  return std::nullopt;
}

static void Memcheck(Core::System& system, u32 address, u64 var, bool write, size_t size)
{
  if (!memchecks.HasAny())
    return;

  TMemCheck* mc = memchecks.GetMemCheck(address, size);
  if (mc == nullptr)
    return;

  if (system.GetCPU().IsStepping())
  {
    // Disable when stepping so that resume works.
    return;
  }

  mc->num_hits++;

  const bool pause = mc->Action(&debug_interface, var, address, write, size, PowerPC::ppcState.pc);
  if (!pause)
    return;

  system.GetCPU().Break();

  if (GDBStub::IsActive())
    GDBStub::TakeControl();

  // Fake a DSI so that all the code that tests for it in order to skip
  // the rest of the instruction will apply.  (This means that
  // watchpoints will stop the emulator before the offending load/store,
  // not after like GDB does, but that's better anyway.  Just need to
  // make sure resuming after that works.)
  // It doesn't matter if ReadFromHardware triggers its own DSI because
  // we'll take it after resuming.
  ppcState.Exceptions |= EXCEPTION_DSI | EXCEPTION_FAKE_MEMCHECK_HIT;
}

u8 Read_U8(const u32 address)
{
  auto& system = Core::System::GetInstance();
  auto& memory = system.GetMemory();
  u8 var = ReadFromHardware<XCheckTLBFlag::Read, u8>(system, memory, address);
  Memcheck(system, address, var, false, 1);
  return var;
}

u16 Read_U16(const u32 address)
{
  auto& system = Core::System::GetInstance();
  auto& memory = system.GetMemory();
  u16 var = ReadFromHardware<XCheckTLBFlag::Read, u16>(system, memory, address);
  Memcheck(system, address, var, false, 2);
  return var;
}

u32 Read_U32(const u32 address)
{
  auto& system = Core::System::GetInstance();
  auto& memory = system.GetMemory();
  u32 var = ReadFromHardware<XCheckTLBFlag::Read, u32>(system, memory, address);
  Memcheck(system, address, var, false, 4);
  return var;
}

u64 Read_U64(const u32 address)
{
  auto& system = Core::System::GetInstance();
  auto& memory = system.GetMemory();
  u64 var = ReadFromHardware<XCheckTLBFlag::Read, u64>(system, memory, address);
  Memcheck(system, address, var, false, 8);
  return var;
}

double Read_F64(const u32 address)
{
  const u64 integral = Read_U64(address);

  return Common::BitCast<double>(integral);
}

float Read_F32(const u32 address)
{
  const u32 integral = Read_U32(address);

  return Common::BitCast<float>(integral);
}

template <typename T>
static std::optional<ReadResult<T>> HostTryReadUX(const Core::CPUThreadGuard& guard,
                                                  const u32 address, RequestedAddressSpace space)
{
  if (!HostIsRAMAddress(guard, address, space))
    return std::nullopt;

  auto& system = guard.GetSystem();
  auto& memory = system.GetMemory();

  switch (space)
  {
  case RequestedAddressSpace::Effective:
  {
    T value = ReadFromHardware<XCheckTLBFlag::NoException, T>(system, memory, address);
    return ReadResult<T>(!!PowerPC::ppcState.msr.DR, std::move(value));
  }
  case RequestedAddressSpace::Physical:
  {
<<<<<<< HEAD
    T value = ReadFromHardware<XCheckTLBFlag::NoException, T, TranslateCondition::Never>(address);
=======
    T value = ReadFromHardware<XCheckTLBFlag::NoException, T, true>(system, memory, address);
>>>>>>> 7e9a63b9
    return ReadResult<T>(false, std::move(value));
  }
  case RequestedAddressSpace::Virtual:
  {
    if (!PowerPC::ppcState.msr.DR)
      return std::nullopt;
    T value = ReadFromHardware<XCheckTLBFlag::NoException, T>(system, memory, address);
    return ReadResult<T>(true, std::move(value));
  }
  }

  ASSERT(false);
  return std::nullopt;
}

std::optional<ReadResult<u8>> HostTryReadU8(const Core::CPUThreadGuard& guard, u32 address,
                                            RequestedAddressSpace space)
{
  return HostTryReadUX<u8>(guard, address, space);
}

std::optional<ReadResult<u16>> HostTryReadU16(const Core::CPUThreadGuard& guard, u32 address,
                                              RequestedAddressSpace space)
{
  return HostTryReadUX<u16>(guard, address, space);
}

std::optional<ReadResult<u32>> HostTryReadU32(const Core::CPUThreadGuard& guard, u32 address,
                                              RequestedAddressSpace space)
{
  return HostTryReadUX<u32>(guard, address, space);
}

std::optional<ReadResult<u64>> HostTryReadU64(const Core::CPUThreadGuard& guard, u32 address,
                                              RequestedAddressSpace space)
{
  return HostTryReadUX<u64>(guard, address, space);
}

std::optional<ReadResult<float>> HostTryReadF32(const Core::CPUThreadGuard& guard, u32 address,
                                                RequestedAddressSpace space)
{
  const auto result = HostTryReadUX<u32>(guard, address, space);
  if (!result)
    return std::nullopt;
  return ReadResult<float>(result->translated, Common::BitCast<float>(result->value));
}

std::optional<ReadResult<double>> HostTryReadF64(const Core::CPUThreadGuard& guard, u32 address,
                                                 RequestedAddressSpace space)
{
  const auto result = HostTryReadUX<u64>(guard, address, space);
  if (!result)
    return std::nullopt;
  return ReadResult<double>(result->translated, Common::BitCast<double>(result->value));
}

u32 Read_U8_ZX(const u32 address)
{
  return Read_U8(address);
}

u32 Read_U16_ZX(const u32 address)
{
  return Read_U16(address);
}

void Write_U8(const u32 var, const u32 address)
{
  auto& system = Core::System::GetInstance();
  auto& memory = system.GetMemory();
  Memcheck(system, address, var, true, 1);
  WriteToHardware<XCheckTLBFlag::Write>(system, memory, address, var, 1);
}

void Write_U16(const u32 var, const u32 address)
{
  auto& system = Core::System::GetInstance();
  auto& memory = system.GetMemory();
  Memcheck(system, address, var, true, 2);
  WriteToHardware<XCheckTLBFlag::Write>(system, memory, address, var, 2);
}
void Write_U16_Swap(const u32 var, const u32 address)
{
  Write_U16((var & 0xFFFF0000) | Common::swap16(static_cast<u16>(var)), address);
}

void Write_U32(const u32 var, const u32 address)
{
  auto& system = Core::System::GetInstance();
  auto& memory = system.GetMemory();
  Memcheck(system, address, var, true, 4);
  WriteToHardware<XCheckTLBFlag::Write>(system, memory, address, var, 4);
}
void Write_U32_Swap(const u32 var, const u32 address)
{
  Write_U32(Common::swap32(var), address);
}

void Write_U64(const u64 var, const u32 address)
{
  auto& system = Core::System::GetInstance();
  auto& memory = system.GetMemory();
  Memcheck(system, address, var, true, 8);
  WriteToHardware<XCheckTLBFlag::Write>(system, memory, address, static_cast<u32>(var >> 32), 4);
  WriteToHardware<XCheckTLBFlag::Write>(system, memory, address + sizeof(u32),
                                        static_cast<u32>(var), 4);
}
void Write_U64_Swap(const u64 var, const u32 address)
{
  Write_U64(Common::swap64(var), address);
}

void Write_F64(const double var, const u32 address)
{
  const u64 integral = Common::BitCast<u64>(var);

  Write_U64(integral, address);
}

u8 HostRead_U8(const Core::CPUThreadGuard& guard, const u32 address)
{
<<<<<<< HEAD
  return ReadFromHardware<XCheckTLBFlag::NoException, u8, TranslateCondition::Always>(address);
=======
  auto& system = guard.GetSystem();
  auto& memory = system.GetMemory();
  return ReadFromHardware<XCheckTLBFlag::NoException, u8>(system, memory, address);
>>>>>>> 7e9a63b9
}

u16 HostRead_U16(const Core::CPUThreadGuard& guard, const u32 address)
{
<<<<<<< HEAD
  return ReadFromHardware<XCheckTLBFlag::NoException, u16, TranslateCondition::Always>(address);
=======
  auto& system = guard.GetSystem();
  auto& memory = system.GetMemory();
  return ReadFromHardware<XCheckTLBFlag::NoException, u16>(system, memory, address);
>>>>>>> 7e9a63b9
}

u32 HostRead_U32(const Core::CPUThreadGuard& guard, const u32 address)
{
<<<<<<< HEAD
  return ReadFromHardware<XCheckTLBFlag::NoException, u32, TranslateCondition::Always>(address);
=======
  auto& system = guard.GetSystem();
  auto& memory = system.GetMemory();
  return ReadFromHardware<XCheckTLBFlag::NoException, u32>(system, memory, address);
>>>>>>> 7e9a63b9
}

u64 HostRead_U64(const Core::CPUThreadGuard& guard, const u32 address)
{
<<<<<<< HEAD
  return ReadFromHardware<XCheckTLBFlag::NoException, u64, TranslateCondition::Always>(address);
}

s8 HostRead_S8(const u32 address)
{
  return static_cast<s8>(HostRead_U8(address));
}

s16 HostRead_S16(const u32 address)
{
  return static_cast<s16>(HostRead_U16(address));
}

s32 HostRead_S32(const u32 address)
{
  return static_cast<s32>(HostRead_U32(address));
}

s64 HostRead_S64(const u32 address)
{
  return static_cast<s64>(HostRead_U64(address));
=======
  auto& system = guard.GetSystem();
  auto& memory = system.GetMemory();
  return ReadFromHardware<XCheckTLBFlag::NoException, u64>(system, memory, address);
>>>>>>> 7e9a63b9
}

float HostRead_F32(const Core::CPUThreadGuard& guard, const u32 address)
{
  const u32 integral = HostRead_U32(guard, address);

  return Common::BitCast<float>(integral);
}

double HostRead_F64(const Core::CPUThreadGuard& guard, const u32 address)
{
  const u64 integral = HostRead_U64(guard, address);

  return Common::BitCast<double>(integral);
}

void HostWrite_U8(const Core::CPUThreadGuard& guard, const u32 var, const u32 address)
{
<<<<<<< HEAD
  WriteToHardware<XCheckTLBFlag::NoException, TranslateCondition::Always>(address, var, 1);
=======
  auto& system = guard.GetSystem();
  auto& memory = system.GetMemory();
  WriteToHardware<XCheckTLBFlag::NoException>(system, memory, address, var, 1);
>>>>>>> 7e9a63b9
}

void HostWrite_U16(const Core::CPUThreadGuard& guard, const u32 var, const u32 address)
{
<<<<<<< HEAD
  WriteToHardware<XCheckTLBFlag::NoException, TranslateCondition::Always>(address, var, 2);
=======
  auto& system = guard.GetSystem();
  auto& memory = system.GetMemory();
  WriteToHardware<XCheckTLBFlag::NoException>(system, memory, address, var, 2);
>>>>>>> 7e9a63b9
}

void HostWrite_U32(const Core::CPUThreadGuard& guard, const u32 var, const u32 address)
{
<<<<<<< HEAD
  WriteToHardware<XCheckTLBFlag::NoException, TranslateCondition::Always>(address, var, 4);
=======
  auto& system = guard.GetSystem();
  auto& memory = system.GetMemory();
  WriteToHardware<XCheckTLBFlag::NoException>(system, memory, address, var, 4);
>>>>>>> 7e9a63b9
}

void HostWrite_U64(const Core::CPUThreadGuard& guard, const u64 var, const u32 address)
{
<<<<<<< HEAD
  WriteToHardware<XCheckTLBFlag::NoException, TranslateCondition::Always>(address, static_cast<u32>(var >> 32), 4);
  WriteToHardware<XCheckTLBFlag::NoException, TranslateCondition::Always>(address + sizeof(u32), static_cast<u32>(var), 4);
}

void HostWrite_S8(const s8 var, const u32 address)
{
  HostWrite_U8(static_cast<u8>(var), address);
}

void HostWrite_S16(const s16 var, const u32 address)
{
  HostWrite_U16(static_cast<u16>(var), address);
}

void HostWrite_S32(const s32 var, const u32 address)
{
  HostWrite_U32(static_cast<u32>(var), address);
}

void HostWrite_S64(const s64 var, const u32 address)
{
  HostWrite_U64(static_cast<u64>(var), address);
=======
  auto& system = guard.GetSystem();
  auto& memory = system.GetMemory();
  WriteToHardware<XCheckTLBFlag::NoException>(system, memory, address, static_cast<u32>(var >> 32),
                                              4);
  WriteToHardware<XCheckTLBFlag::NoException>(system, memory, address + sizeof(u32),
                                              static_cast<u32>(var), 4);
>>>>>>> 7e9a63b9
}

void HostWrite_F32(const Core::CPUThreadGuard& guard, const float var, const u32 address)
{
  const u32 integral = Common::BitCast<u32>(var);

  HostWrite_U32(guard, integral, address);
}

void HostWrite_F64(const Core::CPUThreadGuard& guard, const double var, const u32 address)
{
  const u64 integral = Common::BitCast<u64>(var);

  HostWrite_U64(guard, integral, address);
}

static std::optional<WriteResult> HostTryWriteUX(const Core::CPUThreadGuard& guard, const u32 var,
                                                 const u32 address, const u32 size,
                                                 RequestedAddressSpace space)
{
  if (!HostIsRAMAddress(guard, address, space))
    return std::nullopt;

  auto& system = guard.GetSystem();
  auto& memory = system.GetMemory();

  switch (space)
  {
  case RequestedAddressSpace::Effective:
    WriteToHardware<XCheckTLBFlag::NoException>(system, memory, address, var, size);
    return WriteResult(!!PowerPC::ppcState.msr.DR);
  case RequestedAddressSpace::Physical:
<<<<<<< HEAD
    WriteToHardware<XCheckTLBFlag::NoException, TranslateCondition::Never>(address, var, size);
=======
    WriteToHardware<XCheckTLBFlag::NoException, true>(system, memory, address, var, size);
>>>>>>> 7e9a63b9
    return WriteResult(false);
  case RequestedAddressSpace::Virtual:
    if (!PowerPC::ppcState.msr.DR)
      return std::nullopt;
    WriteToHardware<XCheckTLBFlag::NoException>(system, memory, address, var, size);
    return WriteResult(true);
  }

  ASSERT(false);
  return std::nullopt;
}

std::optional<WriteResult> HostTryWriteU8(const Core::CPUThreadGuard& guard, const u32 var,
                                          const u32 address, RequestedAddressSpace space)
{
  return HostTryWriteUX(guard, var, address, 1, space);
}

std::optional<WriteResult> HostTryWriteU16(const Core::CPUThreadGuard& guard, const u32 var,
                                           const u32 address, RequestedAddressSpace space)
{
  return HostTryWriteUX(guard, var, address, 2, space);
}

std::optional<WriteResult> HostTryWriteU32(const Core::CPUThreadGuard& guard, const u32 var,
                                           const u32 address, RequestedAddressSpace space)
{
  return HostTryWriteUX(guard, var, address, 4, space);
}

std::optional<WriteResult> HostTryWriteU64(const Core::CPUThreadGuard& guard, const u64 var,
                                           const u32 address, RequestedAddressSpace space)
{
  const auto result = HostTryWriteUX(guard, static_cast<u32>(var >> 32), address, 4, space);
  if (!result)
    return result;

  return HostTryWriteUX(guard, static_cast<u32>(var), address + 4, 4, space);
}

std::optional<WriteResult> HostTryWriteF32(const Core::CPUThreadGuard& guard, const float var,
                                           const u32 address, RequestedAddressSpace space)
{
  const u32 integral = Common::BitCast<u32>(var);
  return HostTryWriteU32(guard, integral, address, space);
}

std::optional<WriteResult> HostTryWriteF64(const Core::CPUThreadGuard& guard, const double var,
                                           const u32 address, RequestedAddressSpace space)
{
  const u64 integral = Common::BitCast<u64>(var);
  return HostTryWriteU64(guard, integral, address, space);
}

std::string HostGetString(const Core::CPUThreadGuard& guard, u32 address, size_t size)
{
  std::string s;
  do
  {
    if (!HostIsRAMAddress(guard, address))
      break;
    u8 res = HostRead_U8(guard, address);
    if (!res)
      break;
    s += static_cast<char>(res);
    ++address;
  } while (size == 0 || s.length() < size);
  return s;
}

std::optional<ReadResult<std::string>> HostTryReadString(const Core::CPUThreadGuard& guard,
                                                         u32 address, size_t size,
                                                         RequestedAddressSpace space)
{
  auto c = HostTryReadU8(guard, address, space);
  if (!c)
    return std::nullopt;
  if (c->value == 0)
    return ReadResult<std::string>(c->translated, "");

  std::string s;
  s += static_cast<char>(c->value);
  while (size == 0 || s.length() < size)
  {
    ++address;
    const auto res = HostTryReadU8(guard, address, space);
    if (!res || res->value == 0)
      break;
    s += static_cast<char>(res->value);
  }
  return ReadResult<std::string>(c->translated, std::move(s));
}

bool IsOptimizableRAMAddress(const u32 address)
{
  if (PowerPC::memchecks.HasAny())
    return false;

  if (!PowerPC::ppcState.msr.DR)
    return false;

  // TODO: This API needs to take an access size
  //
  // We store whether an access can be optimized to an unchecked access
  // in dbat_table.
  u32 bat_result = dbat_table[address >> BAT_INDEX_SHIFT];
  return (bat_result & BAT_PHYSICAL_BIT) != 0;
}

template <XCheckTLBFlag flag>
static bool IsRAMAddress(Memory::MemoryManager& memory, u32 address, bool translate)
{
  if (translate)
  {
    auto translate_address = TranslateAddress<flag>(address);
    if (!translate_address.Success())
      return false;
    address = translate_address.address;
  }

  u32 segment = address >> 28;
  if (memory.GetRAM() && segment == 0x0 && (address & 0x0FFFFFFF) < memory.GetRamSizeReal())
  {
    return true;
  }
  else if (memory.GetEXRAM() && segment == 0x1 &&
           (address & 0x0FFFFFFF) < memory.GetExRamSizeReal())
  {
    return true;
  }
  else if (memory.GetFakeVMEM() && ((address & 0xFE000000) == 0x7E000000))
  {
    return true;
  }
  else if (memory.GetL1Cache() && segment == 0xE &&
           (address < (0xE0000000 + memory.GetL1CacheSize())))
  {
    return true;
  }
  return false;
}

bool HostIsRAMAddress(const Core::CPUThreadGuard& guard, u32 address, RequestedAddressSpace space)
{
  auto& system = guard.GetSystem();
  auto& memory = system.GetMemory();

  switch (space)
  {
  case RequestedAddressSpace::Effective:
    return IsRAMAddress<XCheckTLBFlag::NoException>(memory, address, PowerPC::ppcState.msr.DR);
  case RequestedAddressSpace::Physical:
    return IsRAMAddress<XCheckTLBFlag::NoException>(memory, address, false);
  case RequestedAddressSpace::Virtual:
    if (!PowerPC::ppcState.msr.DR)
      return false;
    return IsRAMAddress<XCheckTLBFlag::NoException>(memory, address, true);
  }

  ASSERT(false);
  return false;
}

bool HostIsInstructionRAMAddress(const Core::CPUThreadGuard& guard, u32 address,
                                 RequestedAddressSpace space)
{
  // Instructions are always 32bit aligned.
  if (address & 3)
    return false;

  auto& system = guard.GetSystem();
  auto& memory = system.GetMemory();

  switch (space)
  {
  case RequestedAddressSpace::Effective:
    return IsRAMAddress<XCheckTLBFlag::OpcodeNoException>(memory, address,
                                                          PowerPC::ppcState.msr.IR);
  case RequestedAddressSpace::Physical:
    return IsRAMAddress<XCheckTLBFlag::OpcodeNoException>(memory, address, false);
  case RequestedAddressSpace::Virtual:
    if (!PowerPC::ppcState.msr.IR)
      return false;
    return IsRAMAddress<XCheckTLBFlag::OpcodeNoException>(memory, address, true);
  }

  ASSERT(false);
  return false;
}

void DMA_LCToMemory(const u32 mem_address, const u32 cache_address, const u32 num_blocks)
{
  auto& system = Core::System::GetInstance();
  auto& memory = system.GetMemory();

  // TODO: It's not completely clear this is the right spot for this code;
  // what would happen if, for example, the DVD drive tried to write to the EFB?
  // TODO: This is terribly slow.
  // TODO: Refactor.
  // Avatar: The Last Airbender (GC) uses this for videos.
  if ((mem_address & 0x0F000000) == 0x08000000)
  {
    for (u32 i = 0; i < 32 * num_blocks; i += 4)
    {
      const u32 data = Common::swap32(memory.GetL1Cache() + ((cache_address + i) & 0x3FFFF));
      EFB_Write(data, mem_address + i);
    }
    return;
  }

  // No known game uses this; here for completeness.
  // TODO: Refactor.
  if ((mem_address & 0x0F000000) == 0x0C000000)
  {
    for (u32 i = 0; i < 32 * num_blocks; i += 4)
    {
      const u32 data = Common::swap32(memory.GetL1Cache() + ((cache_address + i) & 0x3FFFF));
      memory.GetMMIOMapping()->Write(mem_address + i, data);
    }
    return;
  }

  const u8* src = memory.GetL1Cache() + (cache_address & 0x3FFFF);
  u8* dst = memory.GetPointer(mem_address);
  if (dst == nullptr)
    return;

  memcpy(dst, src, 32 * num_blocks);
}

void DMA_MemoryToLC(const u32 cache_address, const u32 mem_address, const u32 num_blocks)
{
  auto& system = Core::System::GetInstance();
  auto& memory = system.GetMemory();

  const u8* src = memory.GetPointer(mem_address);
  u8* dst = memory.GetL1Cache() + (cache_address & 0x3FFFF);

  // No known game uses this; here for completeness.
  // TODO: Refactor.
  if ((mem_address & 0x0F000000) == 0x08000000)
  {
    for (u32 i = 0; i < 32 * num_blocks; i += 4)
    {
      const u32 data = Common::swap32(EFB_Read(mem_address + i));
      std::memcpy(memory.GetL1Cache() + ((cache_address + i) & 0x3FFFF), &data, sizeof(u32));
    }
    return;
  }

  // No known game uses this.
  // TODO: Refactor.
  if ((mem_address & 0x0F000000) == 0x0C000000)
  {
    for (u32 i = 0; i < 32 * num_blocks; i += 4)
    {
      const u32 data = Common::swap32(memory.GetMMIOMapping()->Read<u32>(mem_address + i));
      std::memcpy(memory.GetL1Cache() + ((cache_address + i) & 0x3FFFF), &data, sizeof(u32));
    }
    return;
  }

  if (src == nullptr)
    return;

  memcpy(dst, src, 32 * num_blocks);
}

void ClearDCacheLine(u32 address)
{
  DEBUG_ASSERT((address & 0x1F) == 0);
  if (PowerPC::ppcState.msr.DR)
  {
    auto translated_address = TranslateAddress<XCheckTLBFlag::Write>(address);
    if (translated_address.result == TranslateAddressResultEnum::DIRECT_STORE_SEGMENT)
    {
      // dcbz to direct store segments is ignored. This is a little
      // unintuitive, but this is consistent with both console and the PEM.
      // Advance Game Port crashes if we don't emulate this correctly.
      return;
    }
    if (translated_address.result == TranslateAddressResultEnum::PAGE_FAULT)
    {
      // If translation fails, generate a DSI.
      GenerateDSIException(address, true);
      return;
    }
    address = translated_address.address;
  }

  auto& system = Core::System::GetInstance();
  auto& memory = system.GetMemory();

  // TODO: This isn't precisely correct for non-RAM regions, but the difference
  // is unlikely to matter.
  for (u32 i = 0; i < 32; i += 4)
<<<<<<< HEAD
    WriteToHardware<XCheckTLBFlag::Write, TranslateCondition::Never>(address + i, 0, 4);
=======
    WriteToHardware<XCheckTLBFlag::Write, true>(system, memory, address + i, 0, 4);
}

void StoreDCacheLine(u32 address)
{
  address &= ~0x1F;

  if (PowerPC::ppcState.msr.DR)
  {
    auto translated_address = TranslateAddress<XCheckTLBFlag::Write>(address);
    if (translated_address.result == TranslateAddressResultEnum::DIRECT_STORE_SEGMENT)
    {
      return;
    }
    if (translated_address.result == TranslateAddressResultEnum::PAGE_FAULT)
    {
      // If translation fails, generate a DSI.
      GenerateDSIException(address, true);
      return;
    }
    address = translated_address.address;
  }

  if (ppcState.m_enable_dcache)
    ppcState.dCache.Store(address);
}

void InvalidateDCacheLine(u32 address)
{
  address &= ~0x1F;

  if (PowerPC::ppcState.msr.DR)
  {
    auto translated_address = TranslateAddress<XCheckTLBFlag::Write>(address);
    if (translated_address.result == TranslateAddressResultEnum::DIRECT_STORE_SEGMENT)
    {
      return;
    }
    if (translated_address.result == TranslateAddressResultEnum::PAGE_FAULT)
    {
      return;
    }
    address = translated_address.address;
  }

  if (ppcState.m_enable_dcache)
    ppcState.dCache.Invalidate(address);
}

void FlushDCacheLine(u32 address)
{
  address &= ~0x1F;

  if (PowerPC::ppcState.msr.DR)
  {
    auto translated_address = TranslateAddress<XCheckTLBFlag::Write>(address);
    if (translated_address.result == TranslateAddressResultEnum::DIRECT_STORE_SEGMENT)
    {
      return;
    }
    if (translated_address.result == TranslateAddressResultEnum::PAGE_FAULT)
    {
      // If translation fails, generate a DSI.
      GenerateDSIException(address, true);
      return;
    }
    address = translated_address.address;
  }

  if (ppcState.m_enable_dcache)
    ppcState.dCache.Flush(address);
}

void TouchDCacheLine(u32 address, bool store)
{
  address &= ~0x1F;

  if (PowerPC::ppcState.msr.DR)
  {
    auto translated_address = TranslateAddress<XCheckTLBFlag::Write>(address);
    if (translated_address.result == TranslateAddressResultEnum::DIRECT_STORE_SEGMENT)
    {
      return;
    }
    if (translated_address.result == TranslateAddressResultEnum::PAGE_FAULT)
    {
      // If translation fails, generate a DSI.
      GenerateDSIException(address, true);
      return;
    }
    address = translated_address.address;
  }

  if (ppcState.m_enable_dcache)
    ppcState.dCache.Touch(address, store);
>>>>>>> 7e9a63b9
}

u32 IsOptimizableMMIOAccess(u32 address, u32 access_size)
{
  if (PowerPC::memchecks.HasAny())
    return 0;

  if (!PowerPC::ppcState.msr.DR)
    return 0;

  // Translate address
  // If we also optimize for TLB mappings, we'd have to clear the
  // JitCache on each TLB invalidation.
  bool wi = false;
  if (!TranslateBatAddess(dbat_table, &address, &wi))
    return 0;

  // Check whether the address is an aligned address of an MMIO register.
  const bool aligned = (address & ((access_size >> 3) - 1)) == 0;
  if (!aligned || !MMIO::IsMMIOAddress(address))
    return 0;

  return address;
}

bool IsOptimizableGatherPipeWrite(u32 address)
{
  if (PowerPC::memchecks.HasAny())
    return false;

  if (!PowerPC::ppcState.msr.DR)
    return false;

  // Translate address, only check BAT mapping.
  // If we also optimize for TLB mappings, we'd have to clear the
  // JitCache on each TLB invalidation.
  bool wi = false;
  if (!TranslateBatAddess(dbat_table, &address, &wi))
    return false;

  // Check whether the translated address equals the address in WPAR.
  return address == GPFifo::GATHER_PIPE_PHYSICAL_ADDRESS;
}

TranslateResult JitCache_TranslateAddress(u32 address)
{
  if (!PowerPC::ppcState.msr.IR)
    return TranslateResult{address};

  // TODO: We shouldn't use FLAG_OPCODE if the caller is the debugger.
  const auto tlb_addr = TranslateAddress<XCheckTLBFlag::Opcode>(address);
  if (!tlb_addr.Success())
    return TranslateResult{};

  const bool from_bat = tlb_addr.result == TranslateAddressResultEnum::BAT_TRANSLATED;
  return TranslateResult{from_bat, tlb_addr.address};
}

static void GenerateDSIException(u32 effective_address, bool write)
{
  // DSI exceptions are only supported in MMU mode.
  auto& system = Core::System::GetInstance();
  if (!system.IsMMUMode())
  {
    PanicAlertFmt("Invalid {} {:#010x}, PC = {:#010x}", write ? "write to" : "read from",
                  effective_address, PowerPC::ppcState.pc);
    if (system.IsPauseOnPanicMode())
    {
      system.GetCPU().Break();
      ppcState.Exceptions |= EXCEPTION_DSI | EXCEPTION_FAKE_MEMCHECK_HIT;
    }
    return;
  }

  constexpr u32 dsisr_page = 1U << 30;
  constexpr u32 dsisr_store = 1U << 25;

  if (effective_address != 0)
    ppcState.spr[SPR_DSISR] = dsisr_page | dsisr_store;
  else
    ppcState.spr[SPR_DSISR] = dsisr_page;

  ppcState.spr[SPR_DAR] = effective_address;

  ppcState.Exceptions |= EXCEPTION_DSI;
}

static void GenerateISIException(u32 effective_address)
{
  // Address of instruction could not be translated
  PowerPC::ppcState.npc = effective_address;

  PowerPC::ppcState.Exceptions |= EXCEPTION_ISI;
  WARN_LOG_FMT(POWERPC, "ISI exception at {:#010x}", PowerPC::ppcState.pc);
}

void SDRUpdated()
{
  const auto sdr = UReg_SDR1{ppcState.spr[SPR_SDR]};
  const u32 htabmask = sdr.htabmask;

  if (!Common::IsValidLowMask(htabmask))
    WARN_LOG_FMT(POWERPC, "Invalid HTABMASK: 0b{:032b}", htabmask);

  // While 6xx_pem.pdf §7.6.1.1 mentions that the number of trailing zeros in HTABORG
  // must be equal to the number of trailing ones in the mask (i.e. HTABORG must be
  // properly aligned), this is actually not a hard requirement. Real hardware will just OR
  // the base address anyway. Ignoring SDR changes would lead to incorrect emulation.
  const u32 htaborg = sdr.htaborg;
  if ((htaborg & htabmask) != 0)
    WARN_LOG_FMT(POWERPC, "Invalid HTABORG: htaborg=0x{:08x} htabmask=0x{:08x}", htaborg, htabmask);

  ppcState.pagetable_base = htaborg << 16;
  ppcState.pagetable_hashmask = ((htabmask << 10) | 0x3ff);
}

enum class TLBLookupResult
{
  Found,
  NotFound,
  UpdateC
};

static TLBLookupResult LookupTLBPageAddress(const XCheckTLBFlag flag, const u32 vpa, u32* paddr,
                                            bool* wi)
{
  const u32 tag = vpa >> HW_PAGE_INDEX_SHIFT;
  TLBEntry& tlbe = ppcState.tlb[IsOpcodeFlag(flag)][tag & HW_PAGE_INDEX_MASK];

  if (tlbe.tag[0] == tag)
  {
    UPTE_Hi pte2(tlbe.pte[0]);

    // Check if C bit requires updating
    if (flag == XCheckTLBFlag::Write)
    {
      if (pte2.C == 0)
      {
        pte2.C = 1;
        tlbe.pte[0] = pte2.Hex;
        return TLBLookupResult::UpdateC;
      }
    }

    if (!IsNoExceptionFlag(flag))
      tlbe.recent = 0;

    *paddr = tlbe.paddr[0] | (vpa & 0xfff);
    *wi = (pte2.WIMG & 0b1100) != 0;

    return TLBLookupResult::Found;
  }
  if (tlbe.tag[1] == tag)
  {
    UPTE_Hi pte2(tlbe.pte[1]);

    // Check if C bit requires updating
    if (flag == XCheckTLBFlag::Write)
    {
      if (pte2.C == 0)
      {
        pte2.C = 1;
        tlbe.pte[1] = pte2.Hex;
        return TLBLookupResult::UpdateC;
      }
    }

    if (!IsNoExceptionFlag(flag))
      tlbe.recent = 1;

    *paddr = tlbe.paddr[1] | (vpa & 0xfff);
    *wi = (pte2.WIMG & 0b1100) != 0;

    return TLBLookupResult::Found;
  }
  return TLBLookupResult::NotFound;
}

static void UpdateTLBEntry(const XCheckTLBFlag flag, UPTE_Hi pte2, const u32 address)
{
  if (IsNoExceptionFlag(flag))
    return;

  const u32 tag = address >> HW_PAGE_INDEX_SHIFT;
  TLBEntry& tlbe = ppcState.tlb[IsOpcodeFlag(flag)][tag & HW_PAGE_INDEX_MASK];
  const u32 index = tlbe.recent == 0 && tlbe.tag[0] != TLBEntry::INVALID_TAG;
  tlbe.recent = index;
  tlbe.paddr[index] = pte2.RPN << HW_PAGE_INDEX_SHIFT;
  tlbe.pte[index] = pte2.Hex;
  tlbe.tag[index] = tag;
}

void InvalidateTLBEntry(u32 address)
{
  const u32 entry_index = (address >> HW_PAGE_INDEX_SHIFT) & HW_PAGE_INDEX_MASK;

  ppcState.tlb[0][entry_index].Invalidate();
  ppcState.tlb[1][entry_index].Invalidate();
}

union EffectiveAddress
{
  BitField<0, 12, u32> offset;
  BitField<12, 16, u32> page_index;
  BitField<22, 6, u32> API;
  BitField<28, 4, u32> SR;

  u32 Hex = 0;

  EffectiveAddress() = default;
  explicit EffectiveAddress(u32 address) : Hex{address} {}
};

// Page Address Translation
static TranslateAddressResult TranslatePageAddress(const EffectiveAddress address,
                                                   const XCheckTLBFlag flag, bool* wi)
{
  // TLB cache
  // This catches 99%+ of lookups in practice, so the actual page table entry code below doesn't
  // benefit much from optimization.
  u32 translated_address = 0;
  const TLBLookupResult res = LookupTLBPageAddress(flag, address.Hex, &translated_address, wi);
  if (res == TLBLookupResult::Found)
  {
    return TranslateAddressResult{TranslateAddressResultEnum::PAGE_TABLE_TRANSLATED,
                                  translated_address};
  }

  const auto sr = UReg_SR{ppcState.sr[address.SR]};

  if (sr.T != 0)
    return TranslateAddressResult{TranslateAddressResultEnum::DIRECT_STORE_SEGMENT, 0};

  // TODO: Handle KS/KP segment register flags.

  // No-execute segment register flag.
  if ((flag == XCheckTLBFlag::Opcode || flag == XCheckTLBFlag::OpcodeNoException) && sr.N != 0)
  {
    return TranslateAddressResult{TranslateAddressResultEnum::PAGE_FAULT, 0};
  }

  const u32 offset = address.offset;          // 12 bit
  const u32 page_index = address.page_index;  // 16 bit
  const u32 VSID = sr.VSID;                   // 24 bit
  const u32 api = address.API;                //  6 bit (part of page_index)

  // hash function no 1 "xor" .360
  u32 hash = (VSID ^ page_index);

  UPTE_Lo pte1;
  pte1.VSID = VSID;
  pte1.API = api;
  pte1.V = 1;

  auto& system = Core::System::GetInstance();
  auto& memory = system.GetMemory();

  for (int hash_func = 0; hash_func < 2; hash_func++)
  {
    // hash function no 2 "not" .360
    if (hash_func == 1)
    {
      hash = ~hash;
      pte1.H = 1;
    }

    u32 pteg_addr =
        ((hash & PowerPC::ppcState.pagetable_hashmask) << 6) | PowerPC::ppcState.pagetable_base;

    for (int i = 0; i < 8; i++, pteg_addr += 8)
    {
      const u32 pteg = memory.Read_U32(pteg_addr);

      if (pte1.Hex == pteg)
      {
        UPTE_Hi pte2(memory.Read_U32(pteg_addr + 4));

        // set the access bits
        switch (flag)
        {
        case XCheckTLBFlag::NoException:
        case XCheckTLBFlag::OpcodeNoException:
          break;
        case XCheckTLBFlag::Read:
          pte2.R = 1;
          break;
        case XCheckTLBFlag::Write:
          pte2.R = 1;
          pte2.C = 1;
          break;
        case XCheckTLBFlag::Opcode:
          pte2.R = 1;
          break;
        }

        if (!IsNoExceptionFlag(flag))
        {
          memory.Write_U32(pte2.Hex, pteg_addr + 4);
        }

        // We already updated the TLB entry if this was caused by a C bit.
        if (res != TLBLookupResult::UpdateC)
          UpdateTLBEntry(flag, pte2, address.Hex);

        *wi = (pte2.WIMG & 0b1100) != 0;

        return TranslateAddressResult{TranslateAddressResultEnum::PAGE_TABLE_TRANSLATED,
                                      (pte2.RPN << 12) | offset};
      }
    }
  }
  return TranslateAddressResult{TranslateAddressResultEnum::PAGE_FAULT, 0};
}

static void UpdateBATs(BatTable& bat_table, u32 base_spr)
{
  auto& system = Core::System::GetInstance();
  auto& memory = system.GetMemory();

  // TODO: Separate BATs for MSR.PR==0 and MSR.PR==1
  // TODO: Handle PP settings.
  // TODO: Check how hardware reacts to overlapping BATs (including
  // BATs which should cause a DSI).
  // TODO: Check how hardware reacts to invalid BATs (bad mask etc).
  for (int i = 0; i < 4; ++i)
  {
    const u32 spr = base_spr + i * 2;
    const UReg_BAT_Up batu{ppcState.spr[spr]};
    const UReg_BAT_Lo batl{ppcState.spr[spr + 1]};
    if (batu.VS == 0 && batu.VP == 0)
      continue;

    if ((batu.BEPI & batu.BL) != 0)
    {
      // With a valid BAT, the simplest way to match is
      // (input & ~BL_mask) == BEPI. For now, assume it's
      // implemented this way for invalid BATs as well.
      WARN_LOG_FMT(POWERPC, "Bad BAT setup: BEPI overlaps BL");
      continue;
    }
    if ((batl.BRPN & batu.BL) != 0)
    {
      // With a valid BAT, the simplest way to translate is
      // (input & BL_mask) | BRPN_address. For now, assume it's
      // implemented this way for invalid BATs as well.
      WARN_LOG_FMT(POWERPC, "Bad BAT setup: BPRN overlaps BL");
    }
    if (!Common::IsValidLowMask((u32)batu.BL))
    {
      // With a valid BAT, the simplest way of masking is
      // (input & ~BL_mask) for matching and (input & BL_mask) for
      // translation. For now, assume it's implemented this way for
      // invalid BATs as well.
      WARN_LOG_FMT(POWERPC, "Bad BAT setup: invalid mask in BL");
    }
    for (u32 j = 0; j <= batu.BL; ++j)
    {
      // Enumerate all bit-patterns which fit within the given mask.
      if ((j & batu.BL) == j)
      {
        // This bit is a little weird: if BRPN & j != 0, we end up with
        // a strange mapping. Need to check on hardware.
        u32 physical_address = (batl.BRPN | j) << BAT_INDEX_SHIFT;
        u32 virtual_address = (batu.BEPI | j) << BAT_INDEX_SHIFT;

        // BAT_MAPPED_BIT is whether the translation is valid
        // BAT_PHYSICAL_BIT is whether we can use the fastmem arena
        // BAT_WI_BIT is whether either W or I (of WIMG) is set
        u32 valid_bit = BAT_MAPPED_BIT;

        const bool wi = (batl.WIMG & 0b1100) != 0;
        if (wi)
          valid_bit |= BAT_WI_BIT;

        // Enable fastmem mappings for cached memory. There are quirks related to uncached memory
        // that fastmem doesn't emulate properly (though no normal games are known to rely on them).
        if (!wi)
        {
          if (memory.GetFakeVMEM() && (physical_address & 0xFE000000) == 0x7E000000)
          {
            valid_bit |= BAT_PHYSICAL_BIT;
          }
          else if (physical_address < memory.GetRamSizeReal())
          {
            valid_bit |= BAT_PHYSICAL_BIT;
          }
          else if (memory.GetEXRAM() && physical_address >> 28 == 0x1 &&
                   (physical_address & 0x0FFFFFFF) < memory.GetExRamSizeReal())
          {
            valid_bit |= BAT_PHYSICAL_BIT;
          }
          else if (physical_address >> 28 == 0xE &&
                   physical_address < 0xE0000000 + memory.GetL1CacheSize())
          {
            valid_bit |= BAT_PHYSICAL_BIT;
          }
        }

        // Fastmem doesn't support memchecks, so disable it for all overlapping virtual pages.
        if (PowerPC::memchecks.OverlapsMemcheck(virtual_address, BAT_PAGE_SIZE))
          valid_bit &= ~BAT_PHYSICAL_BIT;

        // (BEPI | j) == (BEPI & ~BL) | (j & BL).
        bat_table[virtual_address >> BAT_INDEX_SHIFT] = physical_address | valid_bit;
      }
    }
  }
}

static void UpdateFakeMMUBat(BatTable& bat_table, u32 start_addr)
{
  auto& system = Core::System::GetInstance();
  auto& memory = system.GetMemory();

  for (u32 i = 0; i < (0x10000000 >> BAT_INDEX_SHIFT); ++i)
  {
    // Map from 0x4XXXXXXX or 0x7XXXXXXX to the range
    // [0x7E000000,0x80000000).
    u32 e_address = i + (start_addr >> BAT_INDEX_SHIFT);
    u32 p_address = 0x7E000000 | (i << BAT_INDEX_SHIFT & memory.GetFakeVMemMask());
    u32 flags = BAT_MAPPED_BIT | BAT_PHYSICAL_BIT;

    if (PowerPC::memchecks.OverlapsMemcheck(e_address << BAT_INDEX_SHIFT, BAT_PAGE_SIZE))
      flags &= ~BAT_PHYSICAL_BIT;

    bat_table[e_address] = p_address | flags;
  }
}

void DBATUpdated()
{
  auto& system = Core::System::GetInstance();
  auto& memory = system.GetMemory();

  dbat_table = {};
  UpdateBATs(dbat_table, SPR_DBAT0U);
  bool extended_bats = SConfig::GetInstance().bWii && HID4(PowerPC::ppcState).SBE;
  if (extended_bats)
    UpdateBATs(dbat_table, SPR_DBAT4U);
  if (memory.GetFakeVMEM())
  {
    // In Fake-MMU mode, insert some extra entries into the BAT tables.
    UpdateFakeMMUBat(dbat_table, 0x40000000);
    UpdateFakeMMUBat(dbat_table, 0x70000000);
  }

#ifndef _ARCH_32
  memory.UpdateLogicalMemory(dbat_table);
#endif

  // IsOptimizable*Address and dcbz depends on the BAT mapping, so we need a flush here.
  system.GetJitInterface().ClearSafe();
}

void IBATUpdated()
{
  auto& system = Core::System::GetInstance();
  auto& memory = system.GetMemory();

  ibat_table = {};
  UpdateBATs(ibat_table, SPR_IBAT0U);
  bool extended_bats = SConfig::GetInstance().bWii && HID4(PowerPC::ppcState).SBE;
  if (extended_bats)
    UpdateBATs(ibat_table, SPR_IBAT4U);
  if (memory.GetFakeVMEM())
  {
    // In Fake-MMU mode, insert some extra entries into the BAT tables.
    UpdateFakeMMUBat(ibat_table, 0x40000000);
    UpdateFakeMMUBat(ibat_table, 0x70000000);
  }
  system.GetJitInterface().ClearSafe();
}

// Translate effective address using BAT or PAT.  Returns 0 if the address cannot be translated.
// Through the hardware looks up BAT and TLB in parallel, BAT is used first if available.
// So we first check if there is a matching BAT entry, else we look for the TLB in
// TranslatePageAddress().
template <const XCheckTLBFlag flag>
static TranslateAddressResult TranslateAddress(u32 address)
{
  bool wi = false;

  if (TranslateBatAddess(IsOpcodeFlag(flag) ? ibat_table : dbat_table, &address, &wi))
    return TranslateAddressResult{TranslateAddressResultEnum::BAT_TRANSLATED, address, wi};

  return TranslatePageAddress(EffectiveAddress{address}, flag, &wi);
}

std::optional<u32> GetTranslatedAddress(u32 address)
{
  auto result = TranslateAddress<XCheckTLBFlag::NoException>(address);
  if (!result.Success())
  {
    return std::nullopt;
  }
  return std::optional<u32>(result.address);
}

}  // namespace PowerPC<|MERGE_RESOLUTION|>--- conflicted
+++ resolved
@@ -81,14 +81,11 @@
 {
   return Common::swap64(val);
 }
-<<<<<<< HEAD
 inline s64 bswap(s64 val)
 {
   return Common::swap64(val);
 }
 // =================
-=======
->>>>>>> 7e9a63b9
 
 enum class XCheckTLBFlag
 {
@@ -187,7 +184,6 @@
 
 static void GenerateDSIException(u32 effective_address, bool write);
 
-<<<<<<< HEAD
 enum class TranslateCondition
 {
   Always,
@@ -197,11 +193,7 @@
 
 template <XCheckTLBFlag flag, typename T,
           TranslateCondition translate_if = TranslateCondition::MsrDrSet>
-static T ReadFromHardware(u32 em_address)
-=======
-template <XCheckTLBFlag flag, typename T, bool never_translate = false>
 static T ReadFromHardware(Core::System& system, Memory::MemoryManager& memory, u32 em_address)
->>>>>>> 7e9a63b9
 {
   const u32 em_address_start_page = em_address & ~HW_PAGE_MASK;
   const u32 em_address_end_page = (em_address + sizeof(T) - 1) & ~HW_PAGE_MASK;
@@ -213,7 +205,6 @@
     // Note that "word" means 32-bit, so paired singles or doubles might still be 32-bit aligned!
     u64 var = 0;
     for (u32 i = 0; i < sizeof(T); ++i)
-<<<<<<< HEAD
       var = (var << 8) | ReadFromHardware<flag, u8, TranslateCondition::Never>(em_address + i);
     return static_cast<T>(var);
   }
@@ -221,18 +212,6 @@
   const bool do_translate = translate_if == TranslateCondition::Always ||
                             (translate_if == TranslateCondition::MsrDrSet && MSR.DR);
   if (do_translate)
-=======
-    {
-      var =
-          (var << 8) | ReadFromHardware<flag, u8, never_translate>(system, memory, em_address + i);
-    }
-    return static_cast<T>(var);
-  }
-
-  bool wi = false;
-
-  if (!never_translate && PowerPC::ppcState.msr.DR)
->>>>>>> 7e9a63b9
   {
     auto translated_addr = TranslateAddress<flag>(em_address);
     if (!translated_addr.Success())
@@ -320,15 +299,10 @@
   return 0;
 }
 
-<<<<<<< HEAD
 template <XCheckTLBFlag flag,
           TranslateCondition translate_if = TranslateCondition::MsrDrSet>
-static void WriteToHardware(u32 em_address, const u32 data, const u32 size)
-=======
-template <XCheckTLBFlag flag, bool never_translate = false>
 static void WriteToHardware(Core::System& system, Memory::MemoryManager& memory, u32 em_address,
-                            const u32 data, const u32 size)
->>>>>>> 7e9a63b9
+							const u32 data, const u32 size)
 {
   DEBUG_ASSERT(size <= 4);
 
@@ -341,28 +315,18 @@
     // Note that "word" means 32-bit, so paired singles or doubles might still be 32-bit aligned!
     const u32 first_half_size = em_address_end_page - em_address;
     const u32 second_half_size = size - first_half_size;
-<<<<<<< HEAD
-    WriteToHardware<flag, translate_if>(
-        em_address, Common::RotateRight(data, second_half_size * 8), first_half_size);
-    WriteToHardware<flag, translate_if>(em_address_end_page, data, second_half_size);
-=======
-    WriteToHardware<flag, never_translate>(system, memory, em_address,
-                                           std::rotr(data, second_half_size * 8), first_half_size);
-    WriteToHardware<flag, never_translate>(system, memory, em_address_end_page, data,
-                                           second_half_size);
->>>>>>> 7e9a63b9
+    WriteToHardware<flag, translate_if>(system, memory, em_address,
+										std::rotr(data, second_half_size * 8), first_half_size);
+    WriteToHardware<flag, translate_if>(system, memory, em_address_end_page, data,
+    									second_half_size);
     return;
   }
 
   bool wi = false;
 
-<<<<<<< HEAD
   const bool do_translate = translate_if == TranslateCondition::Always ||
                             (translate_if == TranslateCondition::MsrDrSet && MSR.DR);
   if (do_translate)
-=======
-  if (!never_translate && PowerPC::ppcState.msr.DR)
->>>>>>> 7e9a63b9
   {
     auto translated_addr = TranslateAddress<flag>(em_address);
     if (!translated_addr.Success())
@@ -470,13 +434,8 @@
     const u32 end_addr = Common::AlignUp(em_address + size, 8);
     for (u32 addr = start_addr; addr != end_addr; addr += 8)
     {
-<<<<<<< HEAD
-      WriteToHardware<flag, TranslateCondition::Never>(addr, rotated_data, 4);
-      WriteToHardware<flag, TranslateCondition::Never>(addr + 4, rotated_data, 4);
-=======
-      WriteToHardware<flag, true>(system, memory, addr, rotated_data, 4);
-      WriteToHardware<flag, true>(system, memory, addr + 4, rotated_data, 4);
->>>>>>> 7e9a63b9
+      WriteToHardware<flag, TranslateCondition::Never>(system, memory, addr, rotated_data, 4);
+      WriteToHardware<flag, TranslateCondition::Never>(system, memory, addr + 4, rotated_data, 4);
     }
 
     return;
@@ -610,12 +569,8 @@
   }
   case RequestedAddressSpace::Physical:
   {
-<<<<<<< HEAD
-    const u32 value = ReadFromHardware<XCheckTLBFlag::OpcodeNoException, u32, TranslateCondition::Never>(address);
-=======
     const u32 value =
-        ReadFromHardware<XCheckTLBFlag::OpcodeNoException, u32, true>(system, memory, address);
->>>>>>> 7e9a63b9
+        ReadFromHardware<XCheckTLBFlag::OpcodeNoException, u32, TranslateCondition::Never>(system, memory, address);
     return ReadResult<u32>(false, value);
   }
   case RequestedAddressSpace::Virtual:
@@ -737,11 +692,7 @@
   }
   case RequestedAddressSpace::Physical:
   {
-<<<<<<< HEAD
-    T value = ReadFromHardware<XCheckTLBFlag::NoException, T, TranslateCondition::Never>(address);
-=======
-    T value = ReadFromHardware<XCheckTLBFlag::NoException, T, true>(system, memory, address);
->>>>>>> 7e9a63b9
+    T value = ReadFromHardware<XCheckTLBFlag::NoException, T, TranslateCondition::Never>(system, memory, address);
     return ReadResult<T>(false, std::move(value));
   }
   case RequestedAddressSpace::Virtual:
@@ -864,70 +815,64 @@
 
 u8 HostRead_U8(const Core::CPUThreadGuard& guard, const u32 address)
 {
-<<<<<<< HEAD
-  return ReadFromHardware<XCheckTLBFlag::NoException, u8, TranslateCondition::Always>(address);
-=======
-  auto& system = guard.GetSystem();
-  auto& memory = system.GetMemory();
-  return ReadFromHardware<XCheckTLBFlag::NoException, u8>(system, memory, address);
->>>>>>> 7e9a63b9
+  auto& system = guard.GetSystem();
+  auto& memory = system.GetMemory();
+  return ReadFromHardware<XCheckTLBFlag::NoException, u8, TranslateCondition::Always>(system, memory, address);
 }
 
 u16 HostRead_U16(const Core::CPUThreadGuard& guard, const u32 address)
 {
-<<<<<<< HEAD
-  return ReadFromHardware<XCheckTLBFlag::NoException, u16, TranslateCondition::Always>(address);
-=======
-  auto& system = guard.GetSystem();
-  auto& memory = system.GetMemory();
-  return ReadFromHardware<XCheckTLBFlag::NoException, u16>(system, memory, address);
->>>>>>> 7e9a63b9
+  auto& system = guard.GetSystem();
+  auto& memory = system.GetMemory();
+  return ReadFromHardware<XCheckTLBFlag::NoException, u16, TranslateCondition::Always>(system, memory, address);
 }
 
 u32 HostRead_U32(const Core::CPUThreadGuard& guard, const u32 address)
 {
-<<<<<<< HEAD
-  return ReadFromHardware<XCheckTLBFlag::NoException, u32, TranslateCondition::Always>(address);
-=======
-  auto& system = guard.GetSystem();
-  auto& memory = system.GetMemory();
-  return ReadFromHardware<XCheckTLBFlag::NoException, u32>(system, memory, address);
->>>>>>> 7e9a63b9
+  auto& system = guard.GetSystem();
+  auto& memory = system.GetMemory();
+  return ReadFromHardware<XCheckTLBFlag::NoException, u32, TranslateCondition::Always>(system, memory, address);
 }
 
 u64 HostRead_U64(const Core::CPUThreadGuard& guard, const u32 address)
 {
-<<<<<<< HEAD
-  return ReadFromHardware<XCheckTLBFlag::NoException, u64, TranslateCondition::Always>(address);
-}
-
-s8 HostRead_S8(const u32 address)
-{
-  return static_cast<s8>(HostRead_U8(address));
-}
-
-s16 HostRead_S16(const u32 address)
-{
-  return static_cast<s16>(HostRead_U16(address));
-}
-
-s32 HostRead_S32(const u32 address)
-{
-  return static_cast<s32>(HostRead_U32(address));
-}
-
-s64 HostRead_S64(const u32 address)
-{
-  return static_cast<s64>(HostRead_U64(address));
-=======
-  auto& system = guard.GetSystem();
-  auto& memory = system.GetMemory();
-  return ReadFromHardware<XCheckTLBFlag::NoException, u64>(system, memory, address);
->>>>>>> 7e9a63b9
+  auto& system = guard.GetSystem();
+  auto& memory = system.GetMemory();
+  return ReadFromHardware<XCheckTLBFlag::NoException, u64, TranslateCondition::Always>(system, memory, address);
+}
+
+s8 HostRead_S8(const Core::CPUThreadGuard& guard, const u32 address)
+{
+  auto& system = guard.GetSystem();
+  auto& memory = system.GetMemory();
+  return static_cast<s8>(HostRead_U8(guard, address));
+}
+
+s16 HostRead_S16(const Core::CPUThreadGuard& guard, const u32 address)
+{
+  auto& system = guard.GetSystem();
+  auto& memory = system.GetMemory();
+  return static_cast<s16>(HostRead_U16(guard, address));
+}
+
+s32 HostRead_S32(const Core::CPUThreadGuard& guard, const u32 address)
+{
+  auto& system = guard.GetSystem();
+  auto& memory = system.GetMemory();
+  return static_cast<s32>(HostRead_U32(guard, address));
+}
+
+s64 HostRead_S64(const Core::CPUThreadGuard& guard, const u32 address)
+{
+  auto& system = guard.GetSystem();
+  auto& memory = system.GetMemory();
+  return static_cast<s64>(HostRead_U64(guard, address));
 }
 
 float HostRead_F32(const Core::CPUThreadGuard& guard, const u32 address)
 {
+  auto& system = guard.GetSystem();
+  auto& memory = system.GetMemory();
   const u32 integral = HostRead_U32(guard, address);
 
   return Common::BitCast<float>(integral);
@@ -935,6 +880,8 @@
 
 double HostRead_F64(const Core::CPUThreadGuard& guard, const u32 address)
 {
+  auto& system = guard.GetSystem();
+  auto& memory = system.GetMemory();
   const u64 integral = HostRead_U64(guard, address);
 
   return Common::BitCast<double>(integral);
@@ -942,70 +889,53 @@
 
 void HostWrite_U8(const Core::CPUThreadGuard& guard, const u32 var, const u32 address)
 {
-<<<<<<< HEAD
-  WriteToHardware<XCheckTLBFlag::NoException, TranslateCondition::Always>(address, var, 1);
-=======
-  auto& system = guard.GetSystem();
-  auto& memory = system.GetMemory();
-  WriteToHardware<XCheckTLBFlag::NoException>(system, memory, address, var, 1);
->>>>>>> 7e9a63b9
+  auto& system = guard.GetSystem();
+  auto& memory = system.GetMemory();
+  WriteToHardware<XCheckTLBFlag::NoException, TranslateCondition::Always>(system, memory, address, var, 1);
 }
 
 void HostWrite_U16(const Core::CPUThreadGuard& guard, const u32 var, const u32 address)
 {
-<<<<<<< HEAD
-  WriteToHardware<XCheckTLBFlag::NoException, TranslateCondition::Always>(address, var, 2);
-=======
-  auto& system = guard.GetSystem();
-  auto& memory = system.GetMemory();
-  WriteToHardware<XCheckTLBFlag::NoException>(system, memory, address, var, 2);
->>>>>>> 7e9a63b9
+  auto& system = guard.GetSystem();
+  auto& memory = system.GetMemory();
+  WriteToHardware<XCheckTLBFlag::NoException, TranslateCondition::Always>(system, memory, address, var, 2);
 }
 
 void HostWrite_U32(const Core::CPUThreadGuard& guard, const u32 var, const u32 address)
 {
-<<<<<<< HEAD
-  WriteToHardware<XCheckTLBFlag::NoException, TranslateCondition::Always>(address, var, 4);
-=======
-  auto& system = guard.GetSystem();
-  auto& memory = system.GetMemory();
-  WriteToHardware<XCheckTLBFlag::NoException>(system, memory, address, var, 4);
->>>>>>> 7e9a63b9
+  auto& system = guard.GetSystem();
+  auto& memory = system.GetMemory();
+  WriteToHardware<XCheckTLBFlag::NoException, TranslateCondition::Always>(system, memory, address, var, 4);
 }
 
 void HostWrite_U64(const Core::CPUThreadGuard& guard, const u64 var, const u32 address)
 {
-<<<<<<< HEAD
-  WriteToHardware<XCheckTLBFlag::NoException, TranslateCondition::Always>(address, static_cast<u32>(var >> 32), 4);
-  WriteToHardware<XCheckTLBFlag::NoException, TranslateCondition::Always>(address + sizeof(u32), static_cast<u32>(var), 4);
-}
-
-void HostWrite_S8(const s8 var, const u32 address)
-{
-  HostWrite_U8(static_cast<u8>(var), address);
-}
-
-void HostWrite_S16(const s16 var, const u32 address)
-{
-  HostWrite_U16(static_cast<u16>(var), address);
-}
-
-void HostWrite_S32(const s32 var, const u32 address)
-{
-  HostWrite_U32(static_cast<u32>(var), address);
-}
-
-void HostWrite_S64(const s64 var, const u32 address)
-{
-  HostWrite_U64(static_cast<u64>(var), address);
-=======
-  auto& system = guard.GetSystem();
-  auto& memory = system.GetMemory();
-  WriteToHardware<XCheckTLBFlag::NoException>(system, memory, address, static_cast<u32>(var >> 32),
-                                              4);
-  WriteToHardware<XCheckTLBFlag::NoException>(system, memory, address + sizeof(u32),
-                                              static_cast<u32>(var), 4);
->>>>>>> 7e9a63b9
+  auto& system = guard.GetSystem();
+  auto& memory = system.GetMemory();
+  WriteToHardware<XCheckTLBFlag::NoException, TranslateCondition::Always>(system, memory, address, static_cast<u32>(var >> 32),
+                                              							  4);
+  WriteToHardware<XCheckTLBFlag::NoException, TranslateCondition::Always>(system, memory, address + sizeof(u32),
+                                              							  static_cast<u32>(var), 4);
+}
+
+void HostWrite_S8(const Core::CPUThreadGuard& guard, const s8 var, const u32 address)
+{
+  HostWrite_U8(guard, static_cast<u8>(var), address);
+}
+
+void HostWrite_S16(const Core::CPUThreadGuard& guard, const s16 var, const u32 address)
+{
+  HostWrite_U16(guard, static_cast<u16>(var), address);
+}
+
+void HostWrite_S32(const Core::CPUThreadGuard& guard, const s32 var, const u32 address)
+{
+  HostWrite_U32(guard, static_cast<u32>(var), address);
+}
+
+void HostWrite_S64(const Core::CPUThreadGuard& guard, const s64 var, const u32 address)
+{
+  HostWrite_U64(guard, static_cast<u64>(var), address);
 }
 
 void HostWrite_F32(const Core::CPUThreadGuard& guard, const float var, const u32 address)
@@ -1038,11 +968,7 @@
     WriteToHardware<XCheckTLBFlag::NoException>(system, memory, address, var, size);
     return WriteResult(!!PowerPC::ppcState.msr.DR);
   case RequestedAddressSpace::Physical:
-<<<<<<< HEAD
-    WriteToHardware<XCheckTLBFlag::NoException, TranslateCondition::Never>(address, var, size);
-=======
-    WriteToHardware<XCheckTLBFlag::NoException, true>(system, memory, address, var, size);
->>>>>>> 7e9a63b9
+    WriteToHardware<XCheckTLBFlag::NoException, TranslateCondition::Never>(system, memory, address, var, size);
     return WriteResult(false);
   case RequestedAddressSpace::Virtual:
     if (!PowerPC::ppcState.msr.DR)
@@ -1339,10 +1265,7 @@
   // TODO: This isn't precisely correct for non-RAM regions, but the difference
   // is unlikely to matter.
   for (u32 i = 0; i < 32; i += 4)
-<<<<<<< HEAD
-    WriteToHardware<XCheckTLBFlag::Write, TranslateCondition::Never>(address + i, 0, 4);
-=======
-    WriteToHardware<XCheckTLBFlag::Write, true>(system, memory, address + i, 0, 4);
+    WriteToHardware<XCheckTLBFlag::Write, TranslateCondition::Never>(system, memory, address + i, 0, 4);
 }
 
 void StoreDCacheLine(u32 address)
@@ -1437,7 +1360,6 @@
 
   if (ppcState.m_enable_dcache)
     ppcState.dCache.Touch(address, store);
->>>>>>> 7e9a63b9
 }
 
 u32 IsOptimizableMMIOAccess(u32 address, u32 access_size)
