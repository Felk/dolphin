// Copyright 2003 Dolphin Emulator Project
// SPDX-License-Identifier: GPL-2.0-or-later

#include "Core/PowerPC/MMU.h"

#include <bit>
#include <cstddef>
#include <cstring>
#include <string>

#include "Common/Assert.h"
#include "Common/BitUtils.h"
#include "Common/CommonTypes.h"
#include "Common/Logging/Log.h"

#include "Core/ConfigManager.h"
#include "Core/HW/CPU.h"
#include "Core/HW/GPFifo.h"
#include "Core/HW/MMIO.h"
#include "Core/HW/Memmap.h"
#include "Core/HW/ProcessorInterface.h"
#include "Core/PowerPC/GDBStub.h"
#include "Core/PowerPC/JitInterface.h"
#include "Core/PowerPC/PowerPC.h"
#include "Core/System.h"

#include "VideoCommon/VideoBackendBase.h"

namespace PowerPC
{
// EFB RE
/*
GXPeekZ
80322de8: rlwinm    r0, r3, 2, 14, 29 (0003fffc)   a =  x << 2 & 0x3fffc
80322dec: oris      r0, r0, 0xC800                 a |= 0xc8000000
80322df0: rlwinm    r3, r0, 0, 20, 9 (ffc00fff)    x = a & 0xffc00fff
80322df4: rlwinm    r0, r4, 12, 4, 19 (0ffff000)   a = (y << 12) & 0x0ffff000;
80322df8: or        r0, r3, r0                     a |= x;
80322dfc: rlwinm    r0, r0, 0, 10, 7 (ff3fffff)    a &= 0xff3fffff
80322e00: oris      r3, r0, 0x0040                 x = a | 0x00400000
80322e04: lwz       r0, 0 (r3)                     r0 = *r3
80322e08: stw       r0, 0 (r5)                     z =
80322e0c: blr
*/

// =================================
// From Memmap.cpp
// ----------------

// Overloaded byteswap functions, for use within the templated functions below.
inline u8 bswap(u8 val)
{
  return val;
}
inline s8 bswap(s8 val)
{
  return val;
}
inline u16 bswap(u16 val)
{
  return Common::swap16(val);
}
inline s16 bswap(s16 val)
{
  return Common::swap16(val);
}
inline u32 bswap(u32 val)
{
  return Common::swap32(val);
}
inline s32 bswap(s32 val)
{
  return Common::swap32(val);
}
inline u64 bswap(u64 val)
{
  return Common::swap64(val);
}
inline s64 bswap(s64 val)
{
  return Common::swap64(val);
}
// =================

enum class XCheckTLBFlag
{
  NoException,
  Read,
  Write,
  Opcode,
  OpcodeNoException
};

static bool IsOpcodeFlag(XCheckTLBFlag flag)
{
  return flag == XCheckTLBFlag::Opcode || flag == XCheckTLBFlag::OpcodeNoException;
}

static bool IsNoExceptionFlag(XCheckTLBFlag flag)
{
  return flag == XCheckTLBFlag::NoException || flag == XCheckTLBFlag::OpcodeNoException;
}

enum class TranslateAddressResultEnum : u8
{
  BAT_TRANSLATED,
  PAGE_TABLE_TRANSLATED,
  DIRECT_STORE_SEGMENT,
  PAGE_FAULT,
};

struct TranslateAddressResult
{
  u32 address;
  TranslateAddressResultEnum result;
  bool wi;  // Set to true if the view of memory is either write-through or cache-inhibited

  TranslateAddressResult(TranslateAddressResultEnum result_, u32 address_, bool wi_ = false)
      : address(address_), result(result_), wi(wi_)
  {
  }
  bool Success() const { return result <= TranslateAddressResultEnum::PAGE_TABLE_TRANSLATED; }
};
template <const XCheckTLBFlag flag>
static TranslateAddressResult TranslateAddress(u32 address);

// Nasty but necessary. Super Mario Galaxy pointer relies on this stuff.
static u32 EFB_Read(const u32 addr)
{
  u32 var = 0;
  // Convert address to coordinates. It's possible that this should be done
  // differently depending on color depth, especially regarding PeekColor.
  const u32 x = (addr & 0xfff) >> 2;
  const u32 y = (addr >> 12) & 0x3ff;

  if (addr & 0x00800000)
  {
    ERROR_LOG_FMT(MEMMAP, "Unimplemented Z+Color EFB read @ {:#010x}", addr);
  }
  else if (addr & 0x00400000)
  {
    var = g_video_backend->Video_AccessEFB(EFBAccessType::PeekZ, x, y, 0);
    DEBUG_LOG_FMT(MEMMAP, "EFB Z Read @ {}, {}\t= {:#010x}", x, y, var);
  }
  else
  {
    var = g_video_backend->Video_AccessEFB(EFBAccessType::PeekColor, x, y, 0);
    DEBUG_LOG_FMT(MEMMAP, "EFB Color Read @ {}, {}\t= {:#010x}", x, y, var);
  }

  return var;
}

static void EFB_Write(u32 data, u32 addr)
{
  const u32 x = (addr & 0xfff) >> 2;
  const u32 y = (addr >> 12) & 0x3ff;

  if (addr & 0x00800000)
  {
    // It's possible to do a z-tested write to EFB by writing a 64bit value to this address range.
    // Not much is known, but let's at least get some loging.
    ERROR_LOG_FMT(MEMMAP, "Unimplemented Z+Color EFB write. {:08x} @ {:#010x}", data, addr);
  }
  else if (addr & 0x00400000)
  {
    g_video_backend->Video_AccessEFB(EFBAccessType::PokeZ, x, y, data);
    DEBUG_LOG_FMT(MEMMAP, "EFB Z Write {:08x} @ {}, {}", data, x, y);
  }
  else
  {
    g_video_backend->Video_AccessEFB(EFBAccessType::PokeColor, x, y, data);
    DEBUG_LOG_FMT(MEMMAP, "EFB Color Write {:08x} @ {}, {}", data, x, y);
  }
}

BatTable ibat_table;
BatTable dbat_table;

static void GenerateDSIException(u32 effective_address, bool write);

<<<<<<< HEAD
enum class TranslateCondition
{
  Always,
  MsrDrSet,
  Never
};

template <XCheckTLBFlag flag, typename T,
          TranslateCondition translate_if = TranslateCondition::MsrDrSet>
static T ReadFromHardware(u32 em_address)
=======
template <XCheckTLBFlag flag, typename T, bool never_translate = false>
static T ReadFromHardware(Memory::MemoryManager& memory, u32 em_address)
>>>>>>> 9f4d9994
{
  const u32 em_address_start_page = em_address & ~HW_PAGE_MASK;
  const u32 em_address_end_page = (em_address + sizeof(T) - 1) & ~HW_PAGE_MASK;
  if (em_address_start_page != em_address_end_page)
  {
    // This could be unaligned down to the byte level... hopefully this is rare, so doing it this
    // way isn't too terrible.
    // TODO: floats on non-word-aligned boundaries should technically cause alignment exceptions.
    // Note that "word" means 32-bit, so paired singles or doubles might still be 32-bit aligned!
    u64 var = 0;
    for (u32 i = 0; i < sizeof(T); ++i)
<<<<<<< HEAD
      var = (var << 8) | ReadFromHardware<flag, u8, TranslateCondition::Never>(em_address + i);
=======
      var = (var << 8) | ReadFromHardware<flag, u8, never_translate>(memory, em_address + i);
>>>>>>> 9f4d9994
    return static_cast<T>(var);
  }

  const bool do_translate = translate_if == TranslateCondition::Always ||
                            (translate_if == TranslateCondition::MsrDrSet && MSR.DR);
  if (do_translate)
  {
    auto translated_addr = TranslateAddress<flag>(em_address);
    if (!translated_addr.Success())
    {
      if (flag == XCheckTLBFlag::Read)
        GenerateDSIException(em_address, false);
      return 0;
    }
    em_address = translated_addr.address;
  }

  if (flag == XCheckTLBFlag::Read && (em_address & 0xF8000000) == 0x08000000)
  {
    if (em_address < 0x0c000000)
      return EFB_Read(em_address);
    else
      return static_cast<T>(memory.GetMMIOMapping()->Read<std::make_unsigned_t<T>>(em_address));
  }

  // Locked L1 technically doesn't have a fixed address, but games all use 0xE0000000.
  if (memory.GetL1Cache() && (em_address >> 28) == 0xE &&
      (em_address < (0xE0000000 + memory.GetL1CacheSize())))
  {
    T value;
    std::memcpy(&value, &memory.GetL1Cache()[em_address & 0x0FFFFFFF], sizeof(T));
    return bswap(value);
  }

  if (memory.GetRAM() && (em_address & 0xF8000000) == 0x00000000)
  {
    // Handle RAM; the masking intentionally discards bits (essentially creating
    // mirrors of memory).
    T value;
    std::memcpy(&value, &memory.GetRAM()[em_address & memory.GetRamMask()], sizeof(T));
    return bswap(value);
  }

  if (memory.GetEXRAM() && (em_address >> 28) == 0x1 &&
      (em_address & 0x0FFFFFFF) < memory.GetExRamSizeReal())
  {
    T value;
    std::memcpy(&value, &memory.GetEXRAM()[em_address & 0x0FFFFFFF], sizeof(T));
    return bswap(value);
  }

  // In Fake-VMEM mode, we need to map the memory somewhere into
  // physical memory for BAT translation to work; we currently use
  // [0x7E000000, 0x80000000).
  if (memory.GetFakeVMEM() && ((em_address & 0xFE000000) == 0x7E000000))
  {
    T value;
    std::memcpy(&value, &memory.GetFakeVMEM()[em_address & memory.GetFakeVMemMask()], sizeof(T));
    return bswap(value);
  }

  PanicAlertFmt("Unable to resolve read address {:x} PC {:x}", em_address, PC);
  if (Core::System::GetInstance().IsPauseOnPanicMode())
  {
    CPU::Break();
    ppcState.Exceptions |= EXCEPTION_DSI | EXCEPTION_FAKE_MEMCHECK_HIT;
  }
  return 0;
}

<<<<<<< HEAD
template <XCheckTLBFlag flag,
          TranslateCondition translate_if = TranslateCondition::MsrDrSet>
static void WriteToHardware(u32 em_address, const u32 data, const u32 size)
=======
template <XCheckTLBFlag flag, bool never_translate = false>
static void WriteToHardware(Memory::MemoryManager& memory, u32 em_address, const u32 data,
                            const u32 size)
>>>>>>> 9f4d9994
{
  DEBUG_ASSERT(size <= 4);

  const u32 em_address_start_page = em_address & ~HW_PAGE_MASK;
  const u32 em_address_end_page = (em_address + size - 1) & ~HW_PAGE_MASK;
  if (em_address_start_page != em_address_end_page)
  {
    // The write crosses a page boundary. Break it up into two writes.
    // TODO: floats on non-word-aligned boundaries should technically cause alignment exceptions.
    // Note that "word" means 32-bit, so paired singles or doubles might still be 32-bit aligned!
    const u32 first_half_size = em_address_end_page - em_address;
    const u32 second_half_size = size - first_half_size;
<<<<<<< HEAD
    WriteToHardware<flag, translate_if>(
        em_address, Common::RotateRight(data, second_half_size * 8), first_half_size);
    WriteToHardware<flag, translate_if>(em_address_end_page, data, second_half_size);
=======
    WriteToHardware<flag, never_translate>(memory, em_address,
                                           std::rotr(data, second_half_size * 8), first_half_size);
    WriteToHardware<flag, never_translate>(memory, em_address_end_page, data, second_half_size);
>>>>>>> 9f4d9994
    return;
  }

  bool wi = false;

  const bool do_translate = translate_if == TranslateCondition::Always ||
                            (translate_if == TranslateCondition::MsrDrSet && MSR.DR);
  if (do_translate)
  {
    auto translated_addr = TranslateAddress<flag>(em_address);
    if (!translated_addr.Success())
    {
      if (flag == XCheckTLBFlag::Write)
        GenerateDSIException(em_address, true);
      return;
    }
    em_address = translated_addr.address;
    wi = translated_addr.wi;
  }

  // Check for a gather pipe write (which are not implemented through the MMIO system).
  //
  // Note that we must mask the address to correctly emulate certain games; Pac-Man World 3
  // in particular is affected by this. (See https://bugs.dolphin-emu.org/issues/8386)
  //
  // The PowerPC 750CL manual says (in section 9.4.2 Write Gather Pipe Operation on page 327):
  // "A noncacheable store to an address with bits 0-26 matching WPAR[GB_ADDR] but with bits 27-31
  // not all zero will result in incorrect data in the buffer." So, it's possible that in some cases
  // writes which do not exactly match the masking behave differently, but Pac-Man World 3's writes
  // happen to behave correctly.
  if (flag == XCheckTLBFlag::Write &&
      (em_address & 0xFFFFF000) == GPFifo::GATHER_PIPE_PHYSICAL_ADDRESS)
  {
    switch (size)
    {
    case 1:
      GPFifo::Write8(static_cast<u8>(data));
      return;
    case 2:
      GPFifo::Write16(static_cast<u16>(data));
      return;
    case 4:
      GPFifo::Write32(data);
      return;
    default:
      // Some kind of misaligned write. TODO: Does this match how the actual hardware handles it?
      for (size_t i = size * 8; i > 0;)
      {
        i -= 8;
        GPFifo::Write8(static_cast<u8>(data >> i));
      }
      return;
    }
  }

  if (flag == XCheckTLBFlag::Write && (em_address & 0xF8000000) == 0x08000000)
  {
    if (em_address < 0x0c000000)
    {
      EFB_Write(data, em_address);
      return;
    }

    switch (size)
    {
    case 1:
      memory.GetMMIOMapping()->Write<u8>(em_address, static_cast<u8>(data));
      return;
    case 2:
      memory.GetMMIOMapping()->Write<u16>(em_address, static_cast<u16>(data));
      return;
    case 4:
      memory.GetMMIOMapping()->Write<u32>(em_address, data);
      return;
    default:
      // Some kind of misaligned write. TODO: Does this match how the actual hardware handles it?
      for (size_t i = size * 8; i > 0; em_address++)
      {
        i -= 8;
        memory.GetMMIOMapping()->Write<u8>(em_address, static_cast<u8>(data >> i));
      }
      return;
    }
  }

  const u32 swapped_data = Common::swap32(std::rotr(data, size * 8));

  // Locked L1 technically doesn't have a fixed address, but games all use 0xE0000000.
  if (memory.GetL1Cache() && (em_address >> 28 == 0xE) &&
      (em_address < (0xE0000000 + memory.GetL1CacheSize())))
  {
    std::memcpy(&memory.GetL1Cache()[em_address & 0x0FFFFFFF], &swapped_data, size);
    return;
  }

  if (wi && (size < 4 || (em_address & 0x3)))
  {
    // When a write to memory is performed in hardware, 64 bits of data are sent to the memory
    // controller along with a mask. This mask is encoded using just two bits of data - one for
    // the upper 32 bits and one for the lower 32 bits - which leads to some odd data duplication
    // behavior for write-through/cache-inhibited writes with a start address or end address that
    // isn't 32-bit aligned. See https://bugs.dolphin-emu.org/issues/12565 for details.

    // TODO: This interrupt is supposed to have associated cause and address registers
    // TODO: This should trigger the hwtest's interrupt handling, but it does not seem to
    //       (https://github.com/dolphin-emu/hwtests/pull/42)
    ProcessorInterface::SetInterrupt(ProcessorInterface::INT_CAUSE_PI);

    const u32 rotated_data = std::rotr(data, ((em_address & 0x3) + size) * 8);

    for (u32 addr = em_address & ~0x7; addr < em_address + size; addr += 8)
    {
<<<<<<< HEAD
      WriteToHardware<flag, TranslateCondition::Never>(addr, rotated_data, 4);
      WriteToHardware<flag, TranslateCondition::Never>(addr + 4, rotated_data, 4);
=======
      WriteToHardware<flag, true>(memory, addr, rotated_data, 4);
      WriteToHardware<flag, true>(memory, addr + 4, rotated_data, 4);
>>>>>>> 9f4d9994
    }

    return;
  }

  if (memory.GetRAM() && (em_address & 0xF8000000) == 0x00000000)
  {
    // Handle RAM; the masking intentionally discards bits (essentially creating
    // mirrors of memory).
    std::memcpy(&memory.GetRAM()[em_address & memory.GetRamMask()], &swapped_data, size);
    return;
  }

  if (memory.GetEXRAM() && (em_address >> 28) == 0x1 &&
      (em_address & 0x0FFFFFFF) < memory.GetExRamSizeReal())
  {
    std::memcpy(&memory.GetEXRAM()[em_address & 0x0FFFFFFF], &swapped_data, size);
    return;
  }

  // In Fake-VMEM mode, we need to map the memory somewhere into
  // physical memory for BAT translation to work; we currently use
  // [0x7E000000, 0x80000000).
  if (memory.GetFakeVMEM() && ((em_address & 0xFE000000) == 0x7E000000))
  {
    std::memcpy(&memory.GetFakeVMEM()[em_address & memory.GetFakeVMemMask()], &swapped_data, size);
    return;
  }

  PanicAlertFmt("Unable to resolve write address {:x} PC {:x}", em_address, PC);
  if (Core::System::GetInstance().IsPauseOnPanicMode())
  {
    CPU::Break();
    ppcState.Exceptions |= EXCEPTION_DSI | EXCEPTION_FAKE_MEMCHECK_HIT;
  }
}
// =====================

// =================================
/* These functions are primarily called by the Interpreter functions and are routed to the correct
   location through ReadFromHardware and WriteToHardware */
// ----------------

static void GenerateISIException(u32 effective_address);

u32 Read_Opcode(u32 address)
{
  TryReadInstResult result = TryReadInstruction(address);
  if (!result.valid)
  {
    GenerateISIException(address);
    return 0;
  }
  return result.hex;
}

TryReadInstResult TryReadInstruction(u32 address)
{
  bool from_bat = true;
  if (MSR.IR)
  {
    auto tlb_addr = TranslateAddress<XCheckTLBFlag::Opcode>(address);
    if (!tlb_addr.Success())
    {
      return TryReadInstResult{false, false, 0, 0};
    }
    else
    {
      address = tlb_addr.address;
      from_bat = tlb_addr.result == TranslateAddressResultEnum::BAT_TRANSLATED;
    }
  }

  auto& system = Core::System::GetInstance();
  auto& memory = system.GetMemory();

  u32 hex;
  // TODO: Refactor this. This icache implementation is totally wrong if used with the fake vmem.
  if (memory.GetFakeVMEM() && ((address & 0xFE000000) == 0x7E000000))
  {
    hex = Common::swap32(&memory.GetFakeVMEM()[address & memory.GetFakeVMemMask()]);
  }
  else
  {
    hex = PowerPC::ppcState.iCache.ReadInstruction(address);
  }
  return TryReadInstResult{true, from_bat, hex, address};
}

u32 HostRead_Instruction(const u32 address)
{
  auto& system = Core::System::GetInstance();
  auto& memory = system.GetMemory();
  return ReadFromHardware<XCheckTLBFlag::OpcodeNoException, u32>(memory, address);
}

std::optional<ReadResult<u32>> HostTryReadInstruction(const u32 address,
                                                      RequestedAddressSpace space)
{
  if (!HostIsInstructionRAMAddress(address, space))
    return std::nullopt;

  auto& system = Core::System::GetInstance();
  auto& memory = system.GetMemory();

  switch (space)
  {
  case RequestedAddressSpace::Effective:
  {
    const u32 value = ReadFromHardware<XCheckTLBFlag::OpcodeNoException, u32>(memory, address);
    return ReadResult<u32>(!!MSR.DR, value);
  }
  case RequestedAddressSpace::Physical:
  {
<<<<<<< HEAD
    const u32 value = ReadFromHardware<XCheckTLBFlag::OpcodeNoException, u32, TranslateCondition::Never>(address);
=======
    const u32 value =
        ReadFromHardware<XCheckTLBFlag::OpcodeNoException, u32, true>(memory, address);
>>>>>>> 9f4d9994
    return ReadResult<u32>(false, value);
  }
  case RequestedAddressSpace::Virtual:
  {
    if (!MSR.DR)
      return std::nullopt;
    const u32 value = ReadFromHardware<XCheckTLBFlag::OpcodeNoException, u32>(memory, address);
    return ReadResult<u32>(true, value);
  }
  }

  ASSERT(0);
  return std::nullopt;
}

static void Memcheck(u32 address, u64 var, bool write, size_t size)
{
  if (!memchecks.HasAny())
    return;

  TMemCheck* mc = memchecks.GetMemCheck(address, size);
  if (mc == nullptr)
    return;

  if (CPU::IsStepping())
  {
    // Disable when stepping so that resume works.
    return;
  }

  mc->num_hits++;

  const bool pause = mc->Action(&debug_interface, var, address, write, size, PC);
  if (!pause)
    return;

  CPU::Break();

  if (GDBStub::IsActive())
    GDBStub::TakeControl();

  // Fake a DSI so that all the code that tests for it in order to skip
  // the rest of the instruction will apply.  (This means that
  // watchpoints will stop the emulator before the offending load/store,
  // not after like GDB does, but that's better anyway.  Just need to
  // make sure resuming after that works.)
  // It doesn't matter if ReadFromHardware triggers its own DSI because
  // we'll take it after resuming.
  ppcState.Exceptions |= EXCEPTION_DSI | EXCEPTION_FAKE_MEMCHECK_HIT;
}

u8 Read_U8(const u32 address)
{
  auto& system = Core::System::GetInstance();
  auto& memory = system.GetMemory();
  u8 var = ReadFromHardware<XCheckTLBFlag::Read, u8>(memory, address);
  Memcheck(address, var, false, 1);
  return var;
}

u16 Read_U16(const u32 address)
{
  auto& system = Core::System::GetInstance();
  auto& memory = system.GetMemory();
  u16 var = ReadFromHardware<XCheckTLBFlag::Read, u16>(memory, address);
  Memcheck(address, var, false, 2);
  return var;
}

u32 Read_U32(const u32 address)
{
  auto& system = Core::System::GetInstance();
  auto& memory = system.GetMemory();
  u32 var = ReadFromHardware<XCheckTLBFlag::Read, u32>(memory, address);
  Memcheck(address, var, false, 4);
  return var;
}

u64 Read_U64(const u32 address)
{
  auto& system = Core::System::GetInstance();
  auto& memory = system.GetMemory();
  u64 var = ReadFromHardware<XCheckTLBFlag::Read, u64>(memory, address);
  Memcheck(address, var, false, 8);
  return var;
}

double Read_F64(const u32 address)
{
  const u64 integral = Read_U64(address);

  return Common::BitCast<double>(integral);
}

float Read_F32(const u32 address)
{
  const u32 integral = Read_U32(address);

  return Common::BitCast<float>(integral);
}

template <typename T>
static std::optional<ReadResult<T>> HostTryReadUX(const u32 address, RequestedAddressSpace space)
{
  if (!HostIsRAMAddress(address, space))
    return std::nullopt;

  auto& system = Core::System::GetInstance();
  auto& memory = system.GetMemory();

  switch (space)
  {
  case RequestedAddressSpace::Effective:
  {
    T value = ReadFromHardware<XCheckTLBFlag::NoException, T>(memory, address);
    return ReadResult<T>(!!MSR.DR, std::move(value));
  }
  case RequestedAddressSpace::Physical:
  {
<<<<<<< HEAD
    T value = ReadFromHardware<XCheckTLBFlag::NoException, T, TranslateCondition::Never>(address);
=======
    T value = ReadFromHardware<XCheckTLBFlag::NoException, T, true>(memory, address);
>>>>>>> 9f4d9994
    return ReadResult<T>(false, std::move(value));
  }
  case RequestedAddressSpace::Virtual:
  {
    if (!MSR.DR)
      return std::nullopt;
    T value = ReadFromHardware<XCheckTLBFlag::NoException, T>(memory, address);
    return ReadResult<T>(true, std::move(value));
  }
  }

  ASSERT(0);
  return std::nullopt;
}

std::optional<ReadResult<u8>> HostTryReadU8(u32 address, RequestedAddressSpace space)
{
  return HostTryReadUX<u8>(address, space);
}

std::optional<ReadResult<u16>> HostTryReadU16(u32 address, RequestedAddressSpace space)
{
  return HostTryReadUX<u16>(address, space);
}

std::optional<ReadResult<u32>> HostTryReadU32(u32 address, RequestedAddressSpace space)
{
  return HostTryReadUX<u32>(address, space);
}

std::optional<ReadResult<u64>> HostTryReadU64(u32 address, RequestedAddressSpace space)
{
  return HostTryReadUX<u64>(address, space);
}

std::optional<ReadResult<float>> HostTryReadF32(u32 address, RequestedAddressSpace space)
{
  const auto result = HostTryReadUX<u32>(address, space);
  if (!result)
    return std::nullopt;
  return ReadResult<float>(result->translated, Common::BitCast<float>(result->value));
}

std::optional<ReadResult<double>> HostTryReadF64(u32 address, RequestedAddressSpace space)
{
  const auto result = HostTryReadUX<u64>(address, space);
  if (!result)
    return std::nullopt;
  return ReadResult<double>(result->translated, Common::BitCast<double>(result->value));
}

u32 Read_U8_ZX(const u32 address)
{
  return Read_U8(address);
}

u32 Read_U16_ZX(const u32 address)
{
  return Read_U16(address);
}

void Write_U8(const u32 var, const u32 address)
{
  Memcheck(address, var, true, 1);
  auto& system = Core::System::GetInstance();
  auto& memory = system.GetMemory();
  WriteToHardware<XCheckTLBFlag::Write>(memory, address, var, 1);
}

void Write_U16(const u32 var, const u32 address)
{
  Memcheck(address, var, true, 2);
  auto& system = Core::System::GetInstance();
  auto& memory = system.GetMemory();
  WriteToHardware<XCheckTLBFlag::Write>(memory, address, var, 2);
}
void Write_U16_Swap(const u32 var, const u32 address)
{
  Write_U16((var & 0xFFFF0000) | Common::swap16(static_cast<u16>(var)), address);
}

void Write_U32(const u32 var, const u32 address)
{
  Memcheck(address, var, true, 4);
  auto& system = Core::System::GetInstance();
  auto& memory = system.GetMemory();
  WriteToHardware<XCheckTLBFlag::Write>(memory, address, var, 4);
}
void Write_U32_Swap(const u32 var, const u32 address)
{
  Write_U32(Common::swap32(var), address);
}

void Write_U64(const u64 var, const u32 address)
{
  Memcheck(address, var, true, 8);
  auto& system = Core::System::GetInstance();
  auto& memory = system.GetMemory();
  WriteToHardware<XCheckTLBFlag::Write>(memory, address, static_cast<u32>(var >> 32), 4);
  WriteToHardware<XCheckTLBFlag::Write>(memory, address + sizeof(u32), static_cast<u32>(var), 4);
}
void Write_U64_Swap(const u64 var, const u32 address)
{
  Write_U64(Common::swap64(var), address);
}

void Write_F64(const double var, const u32 address)
{
  const u64 integral = Common::BitCast<u64>(var);

  Write_U64(integral, address);
}

u8 HostRead_U8(const u32 address)
{
<<<<<<< HEAD
  return ReadFromHardware<XCheckTLBFlag::NoException, u8, TranslateCondition::Always>(address);
=======
  auto& system = Core::System::GetInstance();
  auto& memory = system.GetMemory();
  return ReadFromHardware<XCheckTLBFlag::NoException, u8>(memory, address);
>>>>>>> 9f4d9994
}

u16 HostRead_U16(const u32 address)
{
<<<<<<< HEAD
  return ReadFromHardware<XCheckTLBFlag::NoException, u16, TranslateCondition::Always>(address);
=======
  auto& system = Core::System::GetInstance();
  auto& memory = system.GetMemory();
  return ReadFromHardware<XCheckTLBFlag::NoException, u16>(memory, address);
>>>>>>> 9f4d9994
}

u32 HostRead_U32(const u32 address)
{
<<<<<<< HEAD
  return ReadFromHardware<XCheckTLBFlag::NoException, u32, TranslateCondition::Always>(address);
=======
  auto& system = Core::System::GetInstance();
  auto& memory = system.GetMemory();
  return ReadFromHardware<XCheckTLBFlag::NoException, u32>(memory, address);
>>>>>>> 9f4d9994
}

u64 HostRead_U64(const u32 address)
{
<<<<<<< HEAD
  return ReadFromHardware<XCheckTLBFlag::NoException, u64, TranslateCondition::Always>(address);
}

s8 HostRead_S8(const u32 address)
{
  return static_cast<s8>(HostRead_U8(address));
}

s16 HostRead_S16(const u32 address)
{
  return static_cast<s16>(HostRead_U16(address));
}

s32 HostRead_S32(const u32 address)
{
  return static_cast<s32>(HostRead_U32(address));
}

s64 HostRead_S64(const u32 address)
{
  return static_cast<s64>(HostRead_U64(address));
=======
  auto& system = Core::System::GetInstance();
  auto& memory = system.GetMemory();
  return ReadFromHardware<XCheckTLBFlag::NoException, u64>(memory, address);
>>>>>>> 9f4d9994
}

float HostRead_F32(const u32 address)
{
  const u32 integral = HostRead_U32(address);

  return Common::BitCast<float>(integral);
}

double HostRead_F64(const u32 address)
{
  const u64 integral = HostRead_U64(address);

  return Common::BitCast<double>(integral);
}

void HostWrite_U8(const u32 var, const u32 address)
{
<<<<<<< HEAD
  WriteToHardware<XCheckTLBFlag::NoException, TranslateCondition::Always>(address, var, 1);
=======
  auto& system = Core::System::GetInstance();
  auto& memory = system.GetMemory();
  WriteToHardware<XCheckTLBFlag::NoException>(memory, address, var, 1);
>>>>>>> 9f4d9994
}

void HostWrite_U16(const u32 var, const u32 address)
{
<<<<<<< HEAD
  WriteToHardware<XCheckTLBFlag::NoException, TranslateCondition::Always>(address, var, 2);
=======
  auto& system = Core::System::GetInstance();
  auto& memory = system.GetMemory();
  WriteToHardware<XCheckTLBFlag::NoException>(memory, address, var, 2);
>>>>>>> 9f4d9994
}

void HostWrite_U32(const u32 var, const u32 address)
{
<<<<<<< HEAD
  WriteToHardware<XCheckTLBFlag::NoException, TranslateCondition::Always>(address, var, 4);
=======
  auto& system = Core::System::GetInstance();
  auto& memory = system.GetMemory();
  WriteToHardware<XCheckTLBFlag::NoException>(memory, address, var, 4);
>>>>>>> 9f4d9994
}

void HostWrite_U64(const u64 var, const u32 address)
{
<<<<<<< HEAD
  WriteToHardware<XCheckTLBFlag::NoException, TranslateCondition::Always>(address, static_cast<u32>(var >> 32), 4);
  WriteToHardware<XCheckTLBFlag::NoException, TranslateCondition::Always>(address + sizeof(u32), static_cast<u32>(var), 4);
}

void HostWrite_S8(const s8 var, const u32 address)
{
  HostWrite_U8(static_cast<u8>(var), address);
}

void HostWrite_S16(const s16 var, const u32 address)
{
  HostWrite_U16(static_cast<u16>(var), address);
}

void HostWrite_S32(const s32 var, const u32 address)
{
  HostWrite_U32(static_cast<u32>(var), address);
}

void HostWrite_S64(const s64 var, const u32 address)
{
  HostWrite_U64(static_cast<u64>(var), address);
=======
  auto& system = Core::System::GetInstance();
  auto& memory = system.GetMemory();
  WriteToHardware<XCheckTLBFlag::NoException>(memory, address, static_cast<u32>(var >> 32), 4);
  WriteToHardware<XCheckTLBFlag::NoException>(memory, address + sizeof(u32), static_cast<u32>(var),
                                              4);
>>>>>>> 9f4d9994
}

void HostWrite_F32(const float var, const u32 address)
{
  const u32 integral = Common::BitCast<u32>(var);

  HostWrite_U32(integral, address);
}

void HostWrite_F64(const double var, const u32 address)
{
  const u64 integral = Common::BitCast<u64>(var);

  HostWrite_U64(integral, address);
}

static std::optional<WriteResult> HostTryWriteUX(const u32 var, const u32 address, const u32 size,
                                                 RequestedAddressSpace space)
{
  if (!HostIsRAMAddress(address, space))
    return std::nullopt;

  auto& system = Core::System::GetInstance();
  auto& memory = system.GetMemory();

  switch (space)
  {
  case RequestedAddressSpace::Effective:
    WriteToHardware<XCheckTLBFlag::NoException>(memory, address, var, size);
    return WriteResult(!!MSR.DR);
  case RequestedAddressSpace::Physical:
<<<<<<< HEAD
    WriteToHardware<XCheckTLBFlag::NoException, TranslateCondition::Never>(address, var, size);
=======
    WriteToHardware<XCheckTLBFlag::NoException, true>(memory, address, var, size);
>>>>>>> 9f4d9994
    return WriteResult(false);
  case RequestedAddressSpace::Virtual:
    if (!MSR.DR)
      return std::nullopt;
    WriteToHardware<XCheckTLBFlag::NoException>(memory, address, var, size);
    return WriteResult(true);
  }

  ASSERT(0);
  return std::nullopt;
}

std::optional<WriteResult> HostTryWriteU8(const u32 var, const u32 address,
                                          RequestedAddressSpace space)
{
  return HostTryWriteUX(var, address, 1, space);
}

std::optional<WriteResult> HostTryWriteU16(const u32 var, const u32 address,
                                           RequestedAddressSpace space)
{
  return HostTryWriteUX(var, address, 2, space);
}

std::optional<WriteResult> HostTryWriteU32(const u32 var, const u32 address,
                                           RequestedAddressSpace space)
{
  return HostTryWriteUX(var, address, 4, space);
}

std::optional<WriteResult> HostTryWriteU64(const u64 var, const u32 address,
                                           RequestedAddressSpace space)
{
  const auto result = HostTryWriteUX(static_cast<u32>(var >> 32), address, 4, space);
  if (!result)
    return result;

  return HostTryWriteUX(static_cast<u32>(var), address + 4, 4, space);
}

std::optional<WriteResult> HostTryWriteF32(const float var, const u32 address,
                                           RequestedAddressSpace space)
{
  const u32 integral = Common::BitCast<u32>(var);
  return HostTryWriteU32(integral, address, space);
}

std::optional<WriteResult> HostTryWriteF64(const double var, const u32 address,
                                           RequestedAddressSpace space)
{
  const u64 integral = Common::BitCast<u64>(var);
  return HostTryWriteU64(integral, address, space);
}

std::string HostGetString(u32 address, size_t size)
{
  std::string s;
  do
  {
    if (!HostIsRAMAddress(address))
      break;
    u8 res = HostRead_U8(address);
    if (!res)
      break;
    s += static_cast<char>(res);
    ++address;
  } while (size == 0 || s.length() < size);
  return s;
}

std::optional<ReadResult<std::string>> HostTryReadString(u32 address, size_t size,
                                                         RequestedAddressSpace space)
{
  auto c = HostTryReadU8(address, space);
  if (!c)
    return std::nullopt;
  if (c->value == 0)
    return ReadResult<std::string>(c->translated, "");

  std::string s;
  s += static_cast<char>(c->value);
  while (size == 0 || s.length() < size)
  {
    ++address;
    const auto res = HostTryReadU8(address, space);
    if (!res || res->value == 0)
      break;
    s += static_cast<char>(res->value);
  }
  return ReadResult<std::string>(c->translated, std::move(s));
}

bool IsOptimizableRAMAddress(const u32 address)
{
  if (PowerPC::memchecks.HasAny())
    return false;

  if (!MSR.DR)
    return false;

  // TODO: This API needs to take an access size
  //
  // We store whether an access can be optimized to an unchecked access
  // in dbat_table.
  u32 bat_result = dbat_table[address >> BAT_INDEX_SHIFT];
  return (bat_result & BAT_PHYSICAL_BIT) != 0;
}

template <XCheckTLBFlag flag>
static bool IsRAMAddress(Memory::MemoryManager& memory, u32 address, bool translate)
{
  if (translate)
  {
    auto translate_address = TranslateAddress<flag>(address);
    if (!translate_address.Success())
      return false;
    address = translate_address.address;
  }

  u32 segment = address >> 28;
  if (memory.GetRAM() && segment == 0x0 && (address & 0x0FFFFFFF) < memory.GetRamSizeReal())
  {
    return true;
  }
  else if (memory.GetEXRAM() && segment == 0x1 &&
           (address & 0x0FFFFFFF) < memory.GetExRamSizeReal())
  {
    return true;
  }
  else if (memory.GetFakeVMEM() && ((address & 0xFE000000) == 0x7E000000))
  {
    return true;
  }
  else if (memory.GetL1Cache() && segment == 0xE &&
           (address < (0xE0000000 + memory.GetL1CacheSize())))
  {
    return true;
  }
  return false;
}

bool HostIsRAMAddress(u32 address, RequestedAddressSpace space)
{
  auto& system = Core::System::GetInstance();
  auto& memory = system.GetMemory();

  switch (space)
  {
  case RequestedAddressSpace::Effective:
    return IsRAMAddress<XCheckTLBFlag::NoException>(memory, address, MSR.DR);
  case RequestedAddressSpace::Physical:
    return IsRAMAddress<XCheckTLBFlag::NoException>(memory, address, false);
  case RequestedAddressSpace::Virtual:
    if (!MSR.DR)
      return false;
    return IsRAMAddress<XCheckTLBFlag::NoException>(memory, address, true);
  }

  ASSERT(0);
  return false;
}

bool HostIsInstructionRAMAddress(u32 address, RequestedAddressSpace space)
{
  // Instructions are always 32bit aligned.
  if (address & 3)
    return false;

  auto& system = Core::System::GetInstance();
  auto& memory = system.GetMemory();

  switch (space)
  {
  case RequestedAddressSpace::Effective:
    return IsRAMAddress<XCheckTLBFlag::OpcodeNoException>(memory, address, MSR.IR);
  case RequestedAddressSpace::Physical:
    return IsRAMAddress<XCheckTLBFlag::OpcodeNoException>(memory, address, false);
  case RequestedAddressSpace::Virtual:
    if (!MSR.IR)
      return false;
    return IsRAMAddress<XCheckTLBFlag::OpcodeNoException>(memory, address, true);
  }

  ASSERT(0);
  return false;
}

void DMA_LCToMemory(const u32 mem_address, const u32 cache_address, const u32 num_blocks)
{
  auto& system = Core::System::GetInstance();
  auto& memory = system.GetMemory();

  // TODO: It's not completely clear this is the right spot for this code;
  // what would happen if, for example, the DVD drive tried to write to the EFB?
  // TODO: This is terribly slow.
  // TODO: Refactor.
  // Avatar: The Last Airbender (GC) uses this for videos.
  if ((mem_address & 0x0F000000) == 0x08000000)
  {
    for (u32 i = 0; i < 32 * num_blocks; i += 4)
    {
      const u32 data = Common::swap32(memory.GetL1Cache() + ((cache_address + i) & 0x3FFFF));
      EFB_Write(data, mem_address + i);
    }
    return;
  }

  // No known game uses this; here for completeness.
  // TODO: Refactor.
  if ((mem_address & 0x0F000000) == 0x0C000000)
  {
    for (u32 i = 0; i < 32 * num_blocks; i += 4)
    {
      const u32 data = Common::swap32(memory.GetL1Cache() + ((cache_address + i) & 0x3FFFF));
      memory.GetMMIOMapping()->Write(mem_address + i, data);
    }
    return;
  }

  const u8* src = memory.GetL1Cache() + (cache_address & 0x3FFFF);
  u8* dst = memory.GetPointer(mem_address);
  if (dst == nullptr)
    return;

  memcpy(dst, src, 32 * num_blocks);
}

void DMA_MemoryToLC(const u32 cache_address, const u32 mem_address, const u32 num_blocks)
{
  auto& system = Core::System::GetInstance();
  auto& memory = system.GetMemory();

  const u8* src = memory.GetPointer(mem_address);
  u8* dst = memory.GetL1Cache() + (cache_address & 0x3FFFF);

  // No known game uses this; here for completeness.
  // TODO: Refactor.
  if ((mem_address & 0x0F000000) == 0x08000000)
  {
    for (u32 i = 0; i < 32 * num_blocks; i += 4)
    {
      const u32 data = Common::swap32(EFB_Read(mem_address + i));
      std::memcpy(memory.GetL1Cache() + ((cache_address + i) & 0x3FFFF), &data, sizeof(u32));
    }
    return;
  }

  // No known game uses this.
  // TODO: Refactor.
  if ((mem_address & 0x0F000000) == 0x0C000000)
  {
    for (u32 i = 0; i < 32 * num_blocks; i += 4)
    {
      const u32 data = Common::swap32(memory.GetMMIOMapping()->Read<u32>(mem_address + i));
      std::memcpy(memory.GetL1Cache() + ((cache_address + i) & 0x3FFFF), &data, sizeof(u32));
    }
    return;
  }

  if (src == nullptr)
    return;

  memcpy(dst, src, 32 * num_blocks);
}

void ClearCacheLine(u32 address)
{
  DEBUG_ASSERT((address & 0x1F) == 0);
  if (MSR.DR)
  {
    auto translated_address = TranslateAddress<XCheckTLBFlag::Write>(address);
    if (translated_address.result == TranslateAddressResultEnum::DIRECT_STORE_SEGMENT)
    {
      // dcbz to direct store segments is ignored. This is a little
      // unintuitive, but this is consistent with both console and the PEM.
      // Advance Game Port crashes if we don't emulate this correctly.
      return;
    }
    if (translated_address.result == TranslateAddressResultEnum::PAGE_FAULT)
    {
      // If translation fails, generate a DSI.
      GenerateDSIException(address, true);
      return;
    }
    address = translated_address.address;
  }

  auto& system = Core::System::GetInstance();
  auto& memory = system.GetMemory();

  // TODO: This isn't precisely correct for non-RAM regions, but the difference
  // is unlikely to matter.
  for (u32 i = 0; i < 32; i += 4)
<<<<<<< HEAD
    WriteToHardware<XCheckTLBFlag::Write, TranslateCondition::Never>(address + i, 0, 4);
=======
    WriteToHardware<XCheckTLBFlag::Write, true>(memory, address + i, 0, 4);
>>>>>>> 9f4d9994
}

u32 IsOptimizableMMIOAccess(u32 address, u32 access_size)
{
  if (PowerPC::memchecks.HasAny())
    return 0;

  if (!MSR.DR)
    return 0;

  // Translate address
  // If we also optimize for TLB mappings, we'd have to clear the
  // JitCache on each TLB invalidation.
  bool wi = false;
  if (!TranslateBatAddess(dbat_table, &address, &wi))
    return 0;

  // Check whether the address is an aligned address of an MMIO register.
  const bool aligned = (address & ((access_size >> 3) - 1)) == 0;
  if (!aligned || !MMIO::IsMMIOAddress(address))
    return 0;

  return address;
}

bool IsOptimizableGatherPipeWrite(u32 address)
{
  if (PowerPC::memchecks.HasAny())
    return false;

  if (!MSR.DR)
    return false;

  // Translate address, only check BAT mapping.
  // If we also optimize for TLB mappings, we'd have to clear the
  // JitCache on each TLB invalidation.
  bool wi = false;
  if (!TranslateBatAddess(dbat_table, &address, &wi))
    return false;

  // Check whether the translated address equals the address in WPAR.
  return address == GPFifo::GATHER_PIPE_PHYSICAL_ADDRESS;
}

TranslateResult JitCache_TranslateAddress(u32 address)
{
  if (!MSR.IR)
    return TranslateResult{address};

  // TODO: We shouldn't use FLAG_OPCODE if the caller is the debugger.
  const auto tlb_addr = TranslateAddress<XCheckTLBFlag::Opcode>(address);
  if (!tlb_addr.Success())
    return TranslateResult{};

  const bool from_bat = tlb_addr.result == TranslateAddressResultEnum::BAT_TRANSLATED;
  return TranslateResult{from_bat, tlb_addr.address};
}

// *********************************************************************************
// Warning: Test Area
//
// This code is for TESTING and it works in interpreter mode ONLY. Some games (like
// COD iirc) work thanks to this basic TLB emulation.
// It is just a small hack and we have never spend enough time to finalize it.
// Cheers PearPC!
//
// *********************************************************************************

/*
 * PearPC
 * ppc_mmu.cc
 *
 * Copyright (C) 2003, 2004 Sebastian Biallas (sb@biallas.net)
 *
 * This program is free software; you can redistribute it and/or modify
 * it under the terms of the GNU General Public License version 2 as
 * published by the Free Software Foundation.
 *
 * This program is distributed in the hope that it will be useful,
 * but WITHOUT ANY WARRANTY; without even the implied warranty of
 * MERCHANTABILITY or FITNESS FOR A PARTICULAR PURPOSE.  See the
 * GNU General Public License for more details.
 *
 * You should have received a copy of the GNU General Public License
 * along with this program; if not, write to the Free Software
 * Foundation, Inc., 675 Mass Ave, Cambridge, MA 02139, USA.
 */

static void GenerateDSIException(u32 effective_address, bool write)
{
  // DSI exceptions are only supported in MMU mode.
  if (!Core::System::GetInstance().IsMMUMode())
  {
    PanicAlertFmt("Invalid {} {:#010x}, PC = {:#010x}", write ? "write to" : "read from",
                  effective_address, PC);
    if (Core::System::GetInstance().IsPauseOnPanicMode())
    {
      CPU::Break();
      ppcState.Exceptions |= EXCEPTION_DSI | EXCEPTION_FAKE_MEMCHECK_HIT;
    }
    return;
  }

  constexpr u32 dsisr_page = 1U << 30;
  constexpr u32 dsisr_store = 1U << 25;

  if (effective_address != 0)
    ppcState.spr[SPR_DSISR] = dsisr_page | dsisr_store;
  else
    ppcState.spr[SPR_DSISR] = dsisr_page;

  ppcState.spr[SPR_DAR] = effective_address;

  ppcState.Exceptions |= EXCEPTION_DSI;
}

static void GenerateISIException(u32 effective_address)
{
  // Address of instruction could not be translated
  NPC = effective_address;

  PowerPC::ppcState.Exceptions |= EXCEPTION_ISI;
  WARN_LOG_FMT(POWERPC, "ISI exception at {:#010x}", PC);
}

void SDRUpdated()
{
  const auto sdr = UReg_SDR1{ppcState.spr[SPR_SDR]};
  const u32 htabmask = sdr.htabmask;

  if (!Common::IsValidLowMask(htabmask))
    WARN_LOG_FMT(POWERPC, "Invalid HTABMASK: 0b{:032b}", htabmask);

  // While 6xx_pem.pdf §7.6.1.1 mentions that the number of trailing zeros in HTABORG
  // must be equal to the number of trailing ones in the mask (i.e. HTABORG must be
  // properly aligned), this is actually not a hard requirement. Real hardware will just OR
  // the base address anyway. Ignoring SDR changes would lead to incorrect emulation.
  const u32 htaborg = sdr.htaborg;
  if ((htaborg & htabmask) != 0)
    WARN_LOG_FMT(POWERPC, "Invalid HTABORG: htaborg=0x{:08x} htabmask=0x{:08x}", htaborg, htabmask);

  ppcState.pagetable_base = htaborg << 16;
  ppcState.pagetable_hashmask = ((htabmask << 10) | 0x3ff);
}

enum class TLBLookupResult
{
  Found,
  NotFound,
  UpdateC
};

static TLBLookupResult LookupTLBPageAddress(const XCheckTLBFlag flag, const u32 vpa, u32* paddr,
                                            bool* wi)
{
  const u32 tag = vpa >> HW_PAGE_INDEX_SHIFT;
  TLBEntry& tlbe = ppcState.tlb[IsOpcodeFlag(flag)][tag & HW_PAGE_INDEX_MASK];

  if (tlbe.tag[0] == tag)
  {
    UPTE_Hi pte2(tlbe.pte[0]);

    // Check if C bit requires updating
    if (flag == XCheckTLBFlag::Write)
    {
      if (pte2.C == 0)
      {
        pte2.C = 1;
        tlbe.pte[0] = pte2.Hex;
        return TLBLookupResult::UpdateC;
      }
    }

    if (!IsNoExceptionFlag(flag))
      tlbe.recent = 0;

    *paddr = tlbe.paddr[0] | (vpa & 0xfff);
    *wi = (pte2.WIMG & 0b1100) != 0;

    return TLBLookupResult::Found;
  }
  if (tlbe.tag[1] == tag)
  {
    UPTE_Hi pte2(tlbe.pte[1]);

    // Check if C bit requires updating
    if (flag == XCheckTLBFlag::Write)
    {
      if (pte2.C == 0)
      {
        pte2.C = 1;
        tlbe.pte[1] = pte2.Hex;
        return TLBLookupResult::UpdateC;
      }
    }

    if (!IsNoExceptionFlag(flag))
      tlbe.recent = 1;

    *paddr = tlbe.paddr[1] | (vpa & 0xfff);
    *wi = (pte2.WIMG & 0b1100) != 0;

    return TLBLookupResult::Found;
  }
  return TLBLookupResult::NotFound;
}

static void UpdateTLBEntry(const XCheckTLBFlag flag, UPTE_Hi pte2, const u32 address)
{
  if (IsNoExceptionFlag(flag))
    return;

  const u32 tag = address >> HW_PAGE_INDEX_SHIFT;
  TLBEntry& tlbe = ppcState.tlb[IsOpcodeFlag(flag)][tag & HW_PAGE_INDEX_MASK];
  const u32 index = tlbe.recent == 0 && tlbe.tag[0] != TLBEntry::INVALID_TAG;
  tlbe.recent = index;
  tlbe.paddr[index] = pte2.RPN << HW_PAGE_INDEX_SHIFT;
  tlbe.pte[index] = pte2.Hex;
  tlbe.tag[index] = tag;
}

void InvalidateTLBEntry(u32 address)
{
  const u32 entry_index = (address >> HW_PAGE_INDEX_SHIFT) & HW_PAGE_INDEX_MASK;

  ppcState.tlb[0][entry_index].Invalidate();
  ppcState.tlb[1][entry_index].Invalidate();
}

union EffectiveAddress
{
  BitField<0, 12, u32> offset;
  BitField<12, 16, u32> page_index;
  BitField<22, 6, u32> API;
  BitField<28, 4, u32> SR;

  u32 Hex = 0;

  EffectiveAddress() = default;
  explicit EffectiveAddress(u32 address) : Hex{address} {}
};

// Page Address Translation
static TranslateAddressResult TranslatePageAddress(const EffectiveAddress address,
                                                   const XCheckTLBFlag flag, bool* wi)
{
  // TLB cache
  // This catches 99%+ of lookups in practice, so the actual page table entry code below doesn't
  // benefit much from optimization.
  u32 translated_address = 0;
  const TLBLookupResult res = LookupTLBPageAddress(flag, address.Hex, &translated_address, wi);
  if (res == TLBLookupResult::Found)
  {
    return TranslateAddressResult{TranslateAddressResultEnum::PAGE_TABLE_TRANSLATED,
                                  translated_address};
  }

  const auto sr = UReg_SR{ppcState.sr[address.SR]};

  if (sr.T != 0)
    return TranslateAddressResult{TranslateAddressResultEnum::DIRECT_STORE_SEGMENT, 0};

  // TODO: Handle KS/KP segment register flags.

  // No-execute segment register flag.
  if ((flag == XCheckTLBFlag::Opcode || flag == XCheckTLBFlag::OpcodeNoException) && sr.N != 0)
  {
    return TranslateAddressResult{TranslateAddressResultEnum::PAGE_FAULT, 0};
  }

  const u32 offset = address.offset;          // 12 bit
  const u32 page_index = address.page_index;  // 16 bit
  const u32 VSID = sr.VSID;                   // 24 bit
  const u32 api = address.API;                //  6 bit (part of page_index)

  // hash function no 1 "xor" .360
  u32 hash = (VSID ^ page_index);

  UPTE_Lo pte1;
  pte1.VSID = VSID;
  pte1.API = api;
  pte1.V = 1;

  auto& system = Core::System::GetInstance();
  auto& memory = system.GetMemory();

  for (int hash_func = 0; hash_func < 2; hash_func++)
  {
    // hash function no 2 "not" .360
    if (hash_func == 1)
    {
      hash = ~hash;
      pte1.H = 1;
    }

    u32 pteg_addr =
        ((hash & PowerPC::ppcState.pagetable_hashmask) << 6) | PowerPC::ppcState.pagetable_base;

    for (int i = 0; i < 8; i++, pteg_addr += 8)
    {
      const u32 pteg = memory.Read_U32(pteg_addr);

      if (pte1.Hex == pteg)
      {
        UPTE_Hi pte2(memory.Read_U32(pteg_addr + 4));

        // set the access bits
        switch (flag)
        {
        case XCheckTLBFlag::NoException:
        case XCheckTLBFlag::OpcodeNoException:
          break;
        case XCheckTLBFlag::Read:
          pte2.R = 1;
          break;
        case XCheckTLBFlag::Write:
          pte2.R = 1;
          pte2.C = 1;
          break;
        case XCheckTLBFlag::Opcode:
          pte2.R = 1;
          break;
        }

        if (!IsNoExceptionFlag(flag))
        {
          memory.Write_U32(pte2.Hex, pteg_addr + 4);
        }

        // We already updated the TLB entry if this was caused by a C bit.
        if (res != TLBLookupResult::UpdateC)
          UpdateTLBEntry(flag, pte2, address.Hex);

        *wi = (pte2.WIMG & 0b1100) != 0;

        return TranslateAddressResult{TranslateAddressResultEnum::PAGE_TABLE_TRANSLATED,
                                      (pte2.RPN << 12) | offset};
      }
    }
  }
  return TranslateAddressResult{TranslateAddressResultEnum::PAGE_FAULT, 0};
}

static void UpdateBATs(BatTable& bat_table, u32 base_spr)
{
  auto& system = Core::System::GetInstance();
  auto& memory = system.GetMemory();

  // TODO: Separate BATs for MSR.PR==0 and MSR.PR==1
  // TODO: Handle PP settings.
  // TODO: Check how hardware reacts to overlapping BATs (including
  // BATs which should cause a DSI).
  // TODO: Check how hardware reacts to invalid BATs (bad mask etc).
  for (int i = 0; i < 4; ++i)
  {
    const u32 spr = base_spr + i * 2;
    const UReg_BAT_Up batu{ppcState.spr[spr]};
    const UReg_BAT_Lo batl{ppcState.spr[spr + 1]};
    if (batu.VS == 0 && batu.VP == 0)
      continue;

    if ((batu.BEPI & batu.BL) != 0)
    {
      // With a valid BAT, the simplest way to match is
      // (input & ~BL_mask) == BEPI. For now, assume it's
      // implemented this way for invalid BATs as well.
      WARN_LOG_FMT(POWERPC, "Bad BAT setup: BEPI overlaps BL");
      continue;
    }
    if ((batl.BRPN & batu.BL) != 0)
    {
      // With a valid BAT, the simplest way to translate is
      // (input & BL_mask) | BRPN_address. For now, assume it's
      // implemented this way for invalid BATs as well.
      WARN_LOG_FMT(POWERPC, "Bad BAT setup: BPRN overlaps BL");
    }
    if (!Common::IsValidLowMask((u32)batu.BL))
    {
      // With a valid BAT, the simplest way of masking is
      // (input & ~BL_mask) for matching and (input & BL_mask) for
      // translation. For now, assume it's implemented this way for
      // invalid BATs as well.
      WARN_LOG_FMT(POWERPC, "Bad BAT setup: invalid mask in BL");
    }
    for (u32 j = 0; j <= batu.BL; ++j)
    {
      // Enumerate all bit-patterns which fit within the given mask.
      if ((j & batu.BL) == j)
      {
        // This bit is a little weird: if BRPN & j != 0, we end up with
        // a strange mapping. Need to check on hardware.
        u32 physical_address = (batl.BRPN | j) << BAT_INDEX_SHIFT;
        u32 virtual_address = (batu.BEPI | j) << BAT_INDEX_SHIFT;

        // BAT_MAPPED_BIT is whether the translation is valid
        // BAT_PHYSICAL_BIT is whether we can use the fastmem arena
        // BAT_WI_BIT is whether either W or I (of WIMG) is set
        u32 valid_bit = BAT_MAPPED_BIT;

        const bool wi = (batl.WIMG & 0b1100) != 0;
        if (wi)
          valid_bit |= BAT_WI_BIT;

        // Enable fastmem mappings for cached memory. There are quirks related to uncached memory
        // that fastmem doesn't emulate properly (though no normal games are known to rely on them).
        if (!wi)
        {
          if (memory.GetFakeVMEM() && (physical_address & 0xFE000000) == 0x7E000000)
          {
            valid_bit |= BAT_PHYSICAL_BIT;
          }
          else if (physical_address < memory.GetRamSizeReal())
          {
            valid_bit |= BAT_PHYSICAL_BIT;
          }
          else if (memory.GetEXRAM() && physical_address >> 28 == 0x1 &&
                   (physical_address & 0x0FFFFFFF) < memory.GetExRamSizeReal())
          {
            valid_bit |= BAT_PHYSICAL_BIT;
          }
          else if (physical_address >> 28 == 0xE &&
                   physical_address < 0xE0000000 + memory.GetL1CacheSize())
          {
            valid_bit |= BAT_PHYSICAL_BIT;
          }
        }

        // Fastmem doesn't support memchecks, so disable it for all overlapping virtual pages.
        if (PowerPC::memchecks.OverlapsMemcheck(virtual_address, BAT_PAGE_SIZE))
          valid_bit &= ~BAT_PHYSICAL_BIT;

        // (BEPI | j) == (BEPI & ~BL) | (j & BL).
        bat_table[virtual_address >> BAT_INDEX_SHIFT] = physical_address | valid_bit;
      }
    }
  }
}

static void UpdateFakeMMUBat(BatTable& bat_table, u32 start_addr)
{
  auto& system = Core::System::GetInstance();
  auto& memory = system.GetMemory();

  for (u32 i = 0; i < (0x10000000 >> BAT_INDEX_SHIFT); ++i)
  {
    // Map from 0x4XXXXXXX or 0x7XXXXXXX to the range
    // [0x7E000000,0x80000000).
    u32 e_address = i + (start_addr >> BAT_INDEX_SHIFT);
    u32 p_address = 0x7E000000 | (i << BAT_INDEX_SHIFT & memory.GetFakeVMemMask());
    u32 flags = BAT_MAPPED_BIT | BAT_PHYSICAL_BIT;

    if (PowerPC::memchecks.OverlapsMemcheck(e_address << BAT_INDEX_SHIFT, BAT_PAGE_SIZE))
      flags &= ~BAT_PHYSICAL_BIT;

    bat_table[e_address] = p_address | flags;
  }
}

void DBATUpdated()
{
  auto& system = Core::System::GetInstance();
  auto& memory = system.GetMemory();

  dbat_table = {};
  UpdateBATs(dbat_table, SPR_DBAT0U);
  bool extended_bats = SConfig::GetInstance().bWii && HID4.SBE;
  if (extended_bats)
    UpdateBATs(dbat_table, SPR_DBAT4U);
  if (memory.GetFakeVMEM())
  {
    // In Fake-MMU mode, insert some extra entries into the BAT tables.
    UpdateFakeMMUBat(dbat_table, 0x40000000);
    UpdateFakeMMUBat(dbat_table, 0x70000000);
  }

#ifndef _ARCH_32
  memory.UpdateLogicalMemory(dbat_table);
#endif

  // IsOptimizable*Address and dcbz depends on the BAT mapping, so we need a flush here.
  JitInterface::ClearSafe();
}

void IBATUpdated()
{
  auto& system = Core::System::GetInstance();
  auto& memory = system.GetMemory();

  ibat_table = {};
  UpdateBATs(ibat_table, SPR_IBAT0U);
  bool extended_bats = SConfig::GetInstance().bWii && HID4.SBE;
  if (extended_bats)
    UpdateBATs(ibat_table, SPR_IBAT4U);
  if (memory.GetFakeVMEM())
  {
    // In Fake-MMU mode, insert some extra entries into the BAT tables.
    UpdateFakeMMUBat(ibat_table, 0x40000000);
    UpdateFakeMMUBat(ibat_table, 0x70000000);
  }
  JitInterface::ClearSafe();
}

// Translate effective address using BAT or PAT.  Returns 0 if the address cannot be translated.
// Through the hardware looks up BAT and TLB in parallel, BAT is used first if available.
// So we first check if there is a matching BAT entry, else we look for the TLB in
// TranslatePageAddress().
template <const XCheckTLBFlag flag>
static TranslateAddressResult TranslateAddress(u32 address)
{
  bool wi = false;

  if (TranslateBatAddess(IsOpcodeFlag(flag) ? ibat_table : dbat_table, &address, &wi))
    return TranslateAddressResult{TranslateAddressResultEnum::BAT_TRANSLATED, address, wi};

  return TranslatePageAddress(EffectiveAddress{address}, flag, &wi);
}

std::optional<u32> GetTranslatedAddress(u32 address)
{
  auto result = TranslateAddress<XCheckTLBFlag::NoException>(address);
  if (!result.Success())
  {
    return std::nullopt;
  }
  return std::optional<u32>(result.address);
}

}  // namespace PowerPC<|MERGE_RESOLUTION|>--- conflicted
+++ resolved
@@ -179,7 +179,6 @@
 
 static void GenerateDSIException(u32 effective_address, bool write);
 
-<<<<<<< HEAD
 enum class TranslateCondition
 {
   Always,
@@ -189,11 +188,7 @@
 
 template <XCheckTLBFlag flag, typename T,
           TranslateCondition translate_if = TranslateCondition::MsrDrSet>
-static T ReadFromHardware(u32 em_address)
-=======
-template <XCheckTLBFlag flag, typename T, bool never_translate = false>
 static T ReadFromHardware(Memory::MemoryManager& memory, u32 em_address)
->>>>>>> 9f4d9994
 {
   const u32 em_address_start_page = em_address & ~HW_PAGE_MASK;
   const u32 em_address_end_page = (em_address + sizeof(T) - 1) & ~HW_PAGE_MASK;
@@ -205,11 +200,7 @@
     // Note that "word" means 32-bit, so paired singles or doubles might still be 32-bit aligned!
     u64 var = 0;
     for (u32 i = 0; i < sizeof(T); ++i)
-<<<<<<< HEAD
-      var = (var << 8) | ReadFromHardware<flag, u8, TranslateCondition::Never>(em_address + i);
-=======
-      var = (var << 8) | ReadFromHardware<flag, u8, never_translate>(memory, em_address + i);
->>>>>>> 9f4d9994
+      var = (var << 8) | ReadFromHardware<flag, u8, TranslateCondition::Never>(memory, em_address + i);
     return static_cast<T>(var);
   }
 
@@ -280,15 +271,10 @@
   return 0;
 }
 
-<<<<<<< HEAD
 template <XCheckTLBFlag flag,
           TranslateCondition translate_if = TranslateCondition::MsrDrSet>
-static void WriteToHardware(u32 em_address, const u32 data, const u32 size)
-=======
-template <XCheckTLBFlag flag, bool never_translate = false>
 static void WriteToHardware(Memory::MemoryManager& memory, u32 em_address, const u32 data,
                             const u32 size)
->>>>>>> 9f4d9994
 {
   DEBUG_ASSERT(size <= 4);
 
@@ -301,15 +287,9 @@
     // Note that "word" means 32-bit, so paired singles or doubles might still be 32-bit aligned!
     const u32 first_half_size = em_address_end_page - em_address;
     const u32 second_half_size = size - first_half_size;
-<<<<<<< HEAD
-    WriteToHardware<flag, translate_if>(
-        em_address, Common::RotateRight(data, second_half_size * 8), first_half_size);
-    WriteToHardware<flag, translate_if>(em_address_end_page, data, second_half_size);
-=======
-    WriteToHardware<flag, never_translate>(memory, em_address,
+    WriteToHardware<flag, translate_if>(memory, em_address,
                                            std::rotr(data, second_half_size * 8), first_half_size);
-    WriteToHardware<flag, never_translate>(memory, em_address_end_page, data, second_half_size);
->>>>>>> 9f4d9994
+    WriteToHardware<flag, translate_if>(memory, em_address_end_page, data, second_half_size);
     return;
   }
 
@@ -422,13 +402,8 @@
 
     for (u32 addr = em_address & ~0x7; addr < em_address + size; addr += 8)
     {
-<<<<<<< HEAD
-      WriteToHardware<flag, TranslateCondition::Never>(addr, rotated_data, 4);
-      WriteToHardware<flag, TranslateCondition::Never>(addr + 4, rotated_data, 4);
-=======
-      WriteToHardware<flag, true>(memory, addr, rotated_data, 4);
-      WriteToHardware<flag, true>(memory, addr + 4, rotated_data, 4);
->>>>>>> 9f4d9994
+      WriteToHardware<flag, TranslateCondition::Never>(memory, addr, rotated_data, 4);
+      WriteToHardware<flag, TranslateCondition::Never>(memory, addr + 4, rotated_data, 4);
     }
 
     return;
@@ -543,12 +518,8 @@
   }
   case RequestedAddressSpace::Physical:
   {
-<<<<<<< HEAD
-    const u32 value = ReadFromHardware<XCheckTLBFlag::OpcodeNoException, u32, TranslateCondition::Never>(address);
-=======
     const u32 value =
-        ReadFromHardware<XCheckTLBFlag::OpcodeNoException, u32, true>(memory, address);
->>>>>>> 9f4d9994
+        ReadFromHardware<XCheckTLBFlag::OpcodeNoException, u32, TranslateCondition::Never>(memory, address);
     return ReadResult<u32>(false, value);
   }
   case RequestedAddressSpace::Virtual:
@@ -668,11 +639,7 @@
   }
   case RequestedAddressSpace::Physical:
   {
-<<<<<<< HEAD
-    T value = ReadFromHardware<XCheckTLBFlag::NoException, T, TranslateCondition::Never>(address);
-=======
-    T value = ReadFromHardware<XCheckTLBFlag::NoException, T, true>(memory, address);
->>>>>>> 9f4d9994
+    T value = ReadFromHardware<XCheckTLBFlag::NoException, T, TranslateCondition::Never>(memory, address);
     return ReadResult<T>(false, std::move(value));
   }
   case RequestedAddressSpace::Virtual:
@@ -788,40 +755,29 @@
 
 u8 HostRead_U8(const u32 address)
 {
-<<<<<<< HEAD
-  return ReadFromHardware<XCheckTLBFlag::NoException, u8, TranslateCondition::Always>(address);
-=======
-  auto& system = Core::System::GetInstance();
-  auto& memory = system.GetMemory();
-  return ReadFromHardware<XCheckTLBFlag::NoException, u8>(memory, address);
->>>>>>> 9f4d9994
+  auto& system = Core::System::GetInstance();
+  auto& memory = system.GetMemory();
+  return ReadFromHardware<XCheckTLBFlag::NoException, u8, TranslateCondition::Always>(memory, address);
 }
 
 u16 HostRead_U16(const u32 address)
 {
-<<<<<<< HEAD
-  return ReadFromHardware<XCheckTLBFlag::NoException, u16, TranslateCondition::Always>(address);
-=======
-  auto& system = Core::System::GetInstance();
-  auto& memory = system.GetMemory();
-  return ReadFromHardware<XCheckTLBFlag::NoException, u16>(memory, address);
->>>>>>> 9f4d9994
+  auto& system = Core::System::GetInstance();
+  auto& memory = system.GetMemory();
+  return ReadFromHardware<XCheckTLBFlag::NoException, u16, TranslateCondition::Always>(memory, address);
 }
 
 u32 HostRead_U32(const u32 address)
 {
-<<<<<<< HEAD
-  return ReadFromHardware<XCheckTLBFlag::NoException, u32, TranslateCondition::Always>(address);
-=======
-  auto& system = Core::System::GetInstance();
-  auto& memory = system.GetMemory();
-  return ReadFromHardware<XCheckTLBFlag::NoException, u32>(memory, address);
->>>>>>> 9f4d9994
+  auto& system = Core::System::GetInstance();
+  auto& memory = system.GetMemory();
+  return ReadFromHardware<XCheckTLBFlag::NoException, u32, TranslateCondition::Always>(memory, address);
 }
 
 u64 HostRead_U64(const u32 address)
 {
-<<<<<<< HEAD
+  auto& system = Core::System::GetInstance();
+  auto& memory = system.GetMemory();
   return ReadFromHardware<XCheckTLBFlag::NoException, u64, TranslateCondition::Always>(address);
 }
 
@@ -842,12 +798,7 @@
 
 s64 HostRead_S64(const u32 address)
 {
-  return static_cast<s64>(HostRead_U64(address));
-=======
-  auto& system = Core::System::GetInstance();
-  auto& memory = system.GetMemory();
-  return ReadFromHardware<XCheckTLBFlag::NoException, u64>(memory, address);
->>>>>>> 9f4d9994
+  return static_cast<s64>(HostRead_U64(memory, address));
 }
 
 float HostRead_F32(const u32 address)
@@ -866,42 +817,32 @@
 
 void HostWrite_U8(const u32 var, const u32 address)
 {
-<<<<<<< HEAD
-  WriteToHardware<XCheckTLBFlag::NoException, TranslateCondition::Always>(address, var, 1);
-=======
-  auto& system = Core::System::GetInstance();
-  auto& memory = system.GetMemory();
-  WriteToHardware<XCheckTLBFlag::NoException>(memory, address, var, 1);
->>>>>>> 9f4d9994
+  auto& system = Core::System::GetInstance();
+  auto& memory = system.GetMemory();
+  WriteToHardware<XCheckTLBFlag::NoException, TranslateCondition::Always>(memory, address, var, 1);
 }
 
 void HostWrite_U16(const u32 var, const u32 address)
 {
-<<<<<<< HEAD
-  WriteToHardware<XCheckTLBFlag::NoException, TranslateCondition::Always>(address, var, 2);
-=======
-  auto& system = Core::System::GetInstance();
-  auto& memory = system.GetMemory();
-  WriteToHardware<XCheckTLBFlag::NoException>(memory, address, var, 2);
->>>>>>> 9f4d9994
+  auto& system = Core::System::GetInstance();
+  auto& memory = system.GetMemory();
+  WriteToHardware<XCheckTLBFlag::NoException, TranslateCondition::Always>(memory, address, var, 2);
 }
 
 void HostWrite_U32(const u32 var, const u32 address)
 {
-<<<<<<< HEAD
-  WriteToHardware<XCheckTLBFlag::NoException, TranslateCondition::Always>(address, var, 4);
-=======
-  auto& system = Core::System::GetInstance();
-  auto& memory = system.GetMemory();
-  WriteToHardware<XCheckTLBFlag::NoException>(memory, address, var, 4);
->>>>>>> 9f4d9994
+  auto& system = Core::System::GetInstance();
+  auto& memory = system.GetMemory();
+  WriteToHardware<XCheckTLBFlag::NoException, TranslateCondition::Always>(memory, address, var, 4);
 }
 
 void HostWrite_U64(const u64 var, const u32 address)
 {
-<<<<<<< HEAD
-  WriteToHardware<XCheckTLBFlag::NoException, TranslateCondition::Always>(address, static_cast<u32>(var >> 32), 4);
-  WriteToHardware<XCheckTLBFlag::NoException, TranslateCondition::Always>(address + sizeof(u32), static_cast<u32>(var), 4);
+  auto& system = Core::System::GetInstance();
+  auto& memory = system.GetMemory();
+  WriteToHardware<XCheckTLBFlag::NoException, TranslateCondition::Always>(memory, address, static_cast<u32>(var >> 32), 4);
+  WriteToHardware<XCheckTLBFlag::NoException, TranslateCondition::Always>(memory, address + sizeof(u32), static_cast<u32>(var),
+                                              4);
 }
 
 void HostWrite_S8(const s8 var, const u32 address)
@@ -922,13 +863,6 @@
 void HostWrite_S64(const s64 var, const u32 address)
 {
   HostWrite_U64(static_cast<u64>(var), address);
-=======
-  auto& system = Core::System::GetInstance();
-  auto& memory = system.GetMemory();
-  WriteToHardware<XCheckTLBFlag::NoException>(memory, address, static_cast<u32>(var >> 32), 4);
-  WriteToHardware<XCheckTLBFlag::NoException>(memory, address + sizeof(u32), static_cast<u32>(var),
-                                              4);
->>>>>>> 9f4d9994
 }
 
 void HostWrite_F32(const float var, const u32 address)
@@ -960,11 +894,7 @@
     WriteToHardware<XCheckTLBFlag::NoException>(memory, address, var, size);
     return WriteResult(!!MSR.DR);
   case RequestedAddressSpace::Physical:
-<<<<<<< HEAD
-    WriteToHardware<XCheckTLBFlag::NoException, TranslateCondition::Never>(address, var, size);
-=======
-    WriteToHardware<XCheckTLBFlag::NoException, true>(memory, address, var, size);
->>>>>>> 9f4d9994
+    WriteToHardware<XCheckTLBFlag::NoException, TranslateCondition::Never>(memory, address, var, size);
     return WriteResult(false);
   case RequestedAddressSpace::Virtual:
     if (!MSR.DR)
@@ -1258,11 +1188,7 @@
   // TODO: This isn't precisely correct for non-RAM regions, but the difference
   // is unlikely to matter.
   for (u32 i = 0; i < 32; i += 4)
-<<<<<<< HEAD
-    WriteToHardware<XCheckTLBFlag::Write, TranslateCondition::Never>(address + i, 0, 4);
-=======
-    WriteToHardware<XCheckTLBFlag::Write, true>(memory, address + i, 0, 4);
->>>>>>> 9f4d9994
+    WriteToHardware<XCheckTLBFlag::Write, TranslateCondition::Never>(memory, address + i, 0, 4);
 }
 
 u32 IsOptimizableMMIOAccess(u32 address, u32 access_size)
