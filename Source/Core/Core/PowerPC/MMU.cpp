--- conflicted
+++ resolved
@@ -80,35 +80,18 @@
 {
   return Common::swap32(val);
 }
-<<<<<<< HEAD
-inline s32 bswap(s32 val)
+[[maybe_unused]] static s32 bswap(s32 val)
 {
   return Common::swap32(val);
 }
-inline u64 bswap(u64 val)
+[[maybe_unused]] static u64 bswap(u64 val)
 {
   return Common::swap64(val);
 }
-inline s64 bswap(s64 val)
+[[maybe_unused]] static s64 bswap(s64 val)
 {
   return Common::swap64(val);
 }
-// =================
-
-enum class XCheckTLBFlag
-{
-  NoException,
-  Read,
-  Write,
-  Opcode,
-  OpcodeNoException
-};
-=======
-[[maybe_unused]] static u64 bswap(u64 val)
-{
-  return Common::swap64(val);
-}
->>>>>>> cc7fadfa
 
 static bool IsOpcodeFlag(XCheckTLBFlag flag)
 {
@@ -170,12 +153,6 @@
   }
 }
 
-<<<<<<< HEAD
-BatTable ibat_table;
-BatTable dbat_table;
-
-static void GenerateDSIException(u32 effective_address, bool write);
-
 enum class TranslateCondition
 {
   Always,
@@ -185,11 +162,7 @@
 
 template <XCheckTLBFlag flag, typename T,
           TranslateCondition translate_if = TranslateCondition::MsrDrSet>
-static T ReadFromHardware(Memory::MemoryManager& memory, u32 em_address)
-=======
-template <XCheckTLBFlag flag, typename T, bool never_translate>
 T MMU::ReadFromHardware(u32 em_address)
->>>>>>> cc7fadfa
 {
   const u32 em_address_start_page = em_address & ~HW_PAGE_MASK;
   const u32 em_address_end_page = (em_address + sizeof(T) - 1) & ~HW_PAGE_MASK;
@@ -201,25 +174,17 @@
     // Note that "word" means 32-bit, so paired singles or doubles might still be 32-bit aligned!
     u64 var = 0;
     for (u32 i = 0; i < sizeof(T); ++i)
-<<<<<<< HEAD
-      var = (var << 8) | ReadFromHardware<flag, u8, TranslateCondition::Never>(memory, em_address + i);
+    {
+      var = (var << 8) | ReadFromHardware<flag, u8, TranslateCondition::Never>(em_address + i);
+    }
     return static_cast<T>(var);
   }
 
+  bool wi = false;
+
   const bool do_translate = translate_if == TranslateCondition::Always ||
-                            (translate_if == TranslateCondition::MsrDrSet && MSR.DR);
+                            (translate_if == TranslateCondition::MsrDrSet && m_ppc_state.msr.DR);
   if (do_translate)
-=======
-    {
-      var = (var << 8) | ReadFromHardware<flag, u8, never_translate>(em_address + i);
-    }
-    return static_cast<T>(var);
-  }
-
-  bool wi = false;
-
-  if (!never_translate && m_ppc_state.msr.DR)
->>>>>>> cc7fadfa
   {
     auto translated_addr = TranslateAddress<flag>(em_address);
     if (!translated_addr.Success())
@@ -308,15 +273,9 @@
   return 0;
 }
 
-<<<<<<< HEAD
 template <XCheckTLBFlag flag,
           TranslateCondition translate_if = TranslateCondition::MsrDrSet>
-static void WriteToHardware(Memory::MemoryManager& memory, u32 em_address, const u32 data,
-                            const u32 size)
-=======
-template <XCheckTLBFlag flag, bool never_translate>
 void MMU::WriteToHardware(u32 em_address, const u32 data, const u32 size)
->>>>>>> cc7fadfa
 {
   DEBUG_ASSERT(size <= 4);
 
@@ -329,27 +288,17 @@
     // Note that "word" means 32-bit, so paired singles or doubles might still be 32-bit aligned!
     const u32 first_half_size = em_address_end_page - em_address;
     const u32 second_half_size = size - first_half_size;
-<<<<<<< HEAD
-    WriteToHardware<flag, translate_if>(memory, em_address,
-                                           std::rotr(data, second_half_size * 8), first_half_size);
-    WriteToHardware<flag, translate_if>(memory, em_address_end_page, data, second_half_size);
-=======
-    WriteToHardware<flag, never_translate>(em_address, std::rotr(data, second_half_size * 8),
+    WriteToHardware<flag, translate_if>(em_address, std::rotr(data, second_half_size * 8),
                                            first_half_size);
-    WriteToHardware<flag, never_translate>(em_address_end_page, data, second_half_size);
->>>>>>> cc7fadfa
+    WriteToHardware<flag, translate_if>(em_address_end_page, data, second_half_size);
     return;
   }
 
   bool wi = false;
 
-<<<<<<< HEAD
   const bool do_translate = translate_if == TranslateCondition::Always ||
-                            (translate_if == TranslateCondition::MsrDrSet && MSR.DR);
+                            (translate_if == TranslateCondition::MsrDrSet && m_ppc_state.msr.DR);
   if (do_translate)
-=======
-  if (!never_translate && m_ppc_state.msr.DR)
->>>>>>> cc7fadfa
   {
     auto translated_addr = TranslateAddress<flag>(em_address);
     if (!translated_addr.Success())
@@ -457,13 +406,8 @@
     const u32 end_addr = Common::AlignUp(em_address + size, 8);
     for (u32 addr = start_addr; addr != end_addr; addr += 8)
     {
-<<<<<<< HEAD
-      WriteToHardware<flag, TranslateCondition::Never>(memory, addr, rotated_data, 4);
-      WriteToHardware<flag, TranslateCondition::Never>(memory, addr + 4, rotated_data, 4);
-=======
-      WriteToHardware<flag, true>(addr, rotated_data, 4);
-      WriteToHardware<flag, true>(addr + 4, rotated_data, 4);
->>>>>>> cc7fadfa
+      WriteToHardware<flag, TranslateCondition::Never>(addr, rotated_data, 4);
+      WriteToHardware<flag, TranslateCondition::Never>(addr + 4, rotated_data, 4);
     }
 
     return;
@@ -589,12 +533,7 @@
   }
   case RequestedAddressSpace::Physical:
   {
-<<<<<<< HEAD
-    const u32 value =
-        ReadFromHardware<XCheckTLBFlag::OpcodeNoException, u32, TranslateCondition::Never>(memory, address);
-=======
-    const u32 value = mmu.ReadFromHardware<XCheckTLBFlag::OpcodeNoException, u32, true>(address);
->>>>>>> cc7fadfa
+    const u32 value = mmu.ReadFromHardware<XCheckTLBFlag::OpcodeNoException, u32, TranslateCondition::Never>(address);
     return ReadResult<u32>(false, value);
   }
   case RequestedAddressSpace::Virtual:
@@ -692,11 +631,7 @@
   }
   case RequestedAddressSpace::Physical:
   {
-<<<<<<< HEAD
-    T value = ReadFromHardware<XCheckTLBFlag::NoException, T, TranslateCondition::Never>(memory, address);
-=======
-    T value = mmu.ReadFromHardware<XCheckTLBFlag::NoException, T, true>(address);
->>>>>>> cc7fadfa
+    T value = mmu.ReadFromHardware<XCheckTLBFlag::NoException, T, TranslateCondition::Never>(address);
     return ReadResult<T>(false, std::move(value));
   }
   case RequestedAddressSpace::Virtual:
@@ -794,79 +729,50 @@
 u8 MMU::HostRead_U8(const Core::CPUThreadGuard& guard, const u32 address)
 {
   auto& mmu = guard.GetSystem().GetMMU();
-  return mmu.ReadFromHardware<XCheckTLBFlag::NoException, u8>(address);
+  return mmu.ReadFromHardware<XCheckTLBFlag::NoException, u8, TranslateCondition::Always>(address);
 }
 
 u16 MMU::HostRead_U16(const Core::CPUThreadGuard& guard, const u32 address)
 {
-<<<<<<< HEAD
-  auto& system = Core::System::GetInstance();
-  auto& memory = system.GetMemory();
-  return ReadFromHardware<XCheckTLBFlag::NoException, u8, TranslateCondition::Always>(memory, address);
-=======
   auto& mmu = guard.GetSystem().GetMMU();
-  return mmu.ReadFromHardware<XCheckTLBFlag::NoException, u16>(address);
->>>>>>> cc7fadfa
+  return mmu.ReadFromHardware<XCheckTLBFlag::NoException, u16, TranslateCondition::Always>(address);
 }
 
 u32 MMU::HostRead_U32(const Core::CPUThreadGuard& guard, const u32 address)
 {
-<<<<<<< HEAD
-  auto& system = Core::System::GetInstance();
-  auto& memory = system.GetMemory();
-  return ReadFromHardware<XCheckTLBFlag::NoException, u16, TranslateCondition::Always>(memory, address);
-=======
   auto& mmu = guard.GetSystem().GetMMU();
-  return mmu.ReadFromHardware<XCheckTLBFlag::NoException, u32>(address);
->>>>>>> cc7fadfa
+  return mmu.ReadFromHardware<XCheckTLBFlag::NoException, u32, TranslateCondition::Always>(address);
 }
 
 u64 MMU::HostRead_U64(const Core::CPUThreadGuard& guard, const u32 address)
 {
-<<<<<<< HEAD
-  auto& system = Core::System::GetInstance();
-  auto& memory = system.GetMemory();
-  return ReadFromHardware<XCheckTLBFlag::NoException, u32, TranslateCondition::Always>(memory, address);
-=======
   auto& mmu = guard.GetSystem().GetMMU();
-  return mmu.ReadFromHardware<XCheckTLBFlag::NoException, u64>(address);
->>>>>>> cc7fadfa
+  return mmu.ReadFromHardware<XCheckTLBFlag::NoException, u64, TranslateCondition::Always>(address);
+}
+
+s8 MMU::HostRead_S8(const u32 address)
+{
+  return static_cast<s8>(this->HostRead_U8(address));
+}
+
+s16 MMU::HostRead_S16(const u32 address)
+{
+  return static_cast<s16>(this->HostRead_U16(address));
+}
+
+s32 MMU::HostRead_S32(const u32 address)
+{
+  return static_cast<s32>(this->HostRead_U32(address));
+}
+
+s64 MMU::HostRead_S64(const u32 address)
+{
+  return static_cast<s64>(this->HostRead_U64(address));
 }
 
 float MMU::HostRead_F32(const Core::CPUThreadGuard& guard, const u32 address)
 {
-<<<<<<< HEAD
-  auto& system = Core::System::GetInstance();
-  auto& memory = system.GetMemory();
-  return ReadFromHardware<XCheckTLBFlag::NoException, u64, TranslateCondition::Always>(memory, address);
-}
-
-s8 HostRead_S8(const u32 address)
-{
-  return static_cast<s8>(HostRead_U8(address));
-}
-
-s16 HostRead_S16(const u32 address)
-{
-  return static_cast<s16>(HostRead_U16(address));
-}
-
-s32 HostRead_S32(const u32 address)
-{
-  return static_cast<s32>(HostRead_U32(address));
-}
-
-s64 HostRead_S64(const u32 address)
-{
-  return static_cast<s64>(HostRead_U64(address));
-}
-
-float HostRead_F32(const u32 address)
-{
-  const u32 integral = HostRead_U32(address);
-=======
   const u32 integral = HostRead_U32(guard, address);
->>>>>>> cc7fadfa
 
   return Common::BitCast<float>(integral);
 }
@@ -880,48 +786,27 @@
 
 void MMU::HostWrite_U8(const Core::CPUThreadGuard& guard, const u32 var, const u32 address)
 {
-<<<<<<< HEAD
-  auto& system = Core::System::GetInstance();
-  auto& memory = system.GetMemory();
-  WriteToHardware<XCheckTLBFlag::NoException, TranslateCondition::Always>(memory, address, var, 1);
-=======
   auto& mmu = guard.GetSystem().GetMMU();
-  mmu.WriteToHardware<XCheckTLBFlag::NoException>(address, var, 1);
->>>>>>> cc7fadfa
+  mmu.WriteToHardware<XCheckTLBFlag::NoException, TranslateCondition::Always>(address, var, 1);
 }
 
 void MMU::HostWrite_U16(const Core::CPUThreadGuard& guard, const u32 var, const u32 address)
 {
-<<<<<<< HEAD
-  auto& system = Core::System::GetInstance();
-  auto& memory = system.GetMemory();
-  WriteToHardware<XCheckTLBFlag::NoException, TranslateCondition::Always>(memory, address, var, 2);
-=======
   auto& mmu = guard.GetSystem().GetMMU();
-  mmu.WriteToHardware<XCheckTLBFlag::NoException>(address, var, 2);
->>>>>>> cc7fadfa
+  mmu.WriteToHardware<XCheckTLBFlag::NoException, TranslateCondition::Always>(address, var, 2);
 }
 
 void MMU::HostWrite_U32(const Core::CPUThreadGuard& guard, const u32 var, const u32 address)
 {
-<<<<<<< HEAD
-  auto& system = Core::System::GetInstance();
-  auto& memory = system.GetMemory();
-  WriteToHardware<XCheckTLBFlag::NoException, TranslateCondition::Always>(memory, address, var, 4);
-=======
   auto& mmu = guard.GetSystem().GetMMU();
-  mmu.WriteToHardware<XCheckTLBFlag::NoException>(address, var, 4);
->>>>>>> cc7fadfa
+  mmu.WriteToHardware<XCheckTLBFlag::NoException, TranslateCondition::Always>(address, var, 4);
 }
 
 void MMU::HostWrite_U64(const Core::CPUThreadGuard& guard, const u64 var, const u32 address)
 {
-<<<<<<< HEAD
-  auto& system = Core::System::GetInstance();
-  auto& memory = system.GetMemory();
-  WriteToHardware<XCheckTLBFlag::NoException, TranslateCondition::Always>(memory, address, static_cast<u32>(var >> 32), 4);
-  WriteToHardware<XCheckTLBFlag::NoException, TranslateCondition::Always>(memory, address + sizeof(u32), static_cast<u32>(var),
-                                              4);
+  auto& mmu = guard.GetSystem().GetMMU();
+  mmu.WriteToHardware<XCheckTLBFlag::NoException, TranslateCondition::Always>(address, static_cast<u32>(var >> 32), 4);
+  mmu.WriteToHardware<XCheckTLBFlag::NoException, TranslateCondition::Always>(address + sizeof(u32), static_cast<u32>(var), 4);
 }
 
 void HostWrite_S8(const s8 var, const u32 address)
@@ -944,15 +829,7 @@
   HostWrite_U64(static_cast<u64>(var), address);
 }
 
-void HostWrite_F32(const float var, const u32 address)
-=======
-  auto& mmu = guard.GetSystem().GetMMU();
-  mmu.WriteToHardware<XCheckTLBFlag::NoException>(address, static_cast<u32>(var >> 32), 4);
-  mmu.WriteToHardware<XCheckTLBFlag::NoException>(address + sizeof(u32), static_cast<u32>(var), 4);
-}
-
 void MMU::HostWrite_F32(const Core::CPUThreadGuard& guard, const float var, const u32 address)
->>>>>>> cc7fadfa
 {
   const u32 integral = Common::BitCast<u32>(var);
 
@@ -980,11 +857,7 @@
     mmu.WriteToHardware<XCheckTLBFlag::NoException>(address, var, size);
     return WriteResult(!!mmu.m_ppc_state.msr.DR);
   case RequestedAddressSpace::Physical:
-<<<<<<< HEAD
-    WriteToHardware<XCheckTLBFlag::NoException, TranslateCondition::Never>(memory, address, var, size);
-=======
-    mmu.WriteToHardware<XCheckTLBFlag::NoException, true>(address, var, size);
->>>>>>> cc7fadfa
+    mmu.WriteToHardware<XCheckTLBFlag::NoException, TranslateCondition::Never>(address, var, size);
     return WriteResult(false);
   case RequestedAddressSpace::Virtual:
     if (!mmu.m_ppc_state.msr.DR)
@@ -1294,11 +1167,7 @@
   // TODO: This isn't precisely correct for non-RAM regions, but the difference
   // is unlikely to matter.
   for (u32 i = 0; i < 32; i += 4)
-<<<<<<< HEAD
-    WriteToHardware<XCheckTLBFlag::Write, TranslateCondition::Never>(memory, address + i, 0, 4);
-=======
-    WriteToHardware<XCheckTLBFlag::Write, true>(address + i, 0, 4);
->>>>>>> cc7fadfa
+    WriteToHardware<XCheckTLBFlag::Write, TranslateCondition::Never>(address + i, 0, 4);
 }
 
 void MMU::StoreDCacheLine(u32 address)
