--- conflicted
+++ resolved
@@ -45,12 +45,6 @@
 	url = https://github.com/mozilla/cubeb.git
 	branch = master
 	shallow = true
-<<<<<<< HEAD
-[submodule "Externals/python"]
-	path = Externals/python
-	url = https://github.com/Felk/ext-python.git
-	branch = master
-=======
 [submodule "Externals/implot/implot"]
 	path = Externals/implot/implot
 	url = https://github.com/epezent/implot.git
@@ -66,4 +60,7 @@
 [submodule "Externals/curl/curl"]
 	path = Externals/curl/curl
 	url = https://github.com/curl/curl.git
->>>>>>> cc7fadfa
+[submodule "Externals/python"]
+	path = Externals/python
+	url = https://github.com/Felk/ext-python.git
+	branch = master