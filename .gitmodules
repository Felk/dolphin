--- conflicted
+++ resolved
@@ -60,16 +60,13 @@
 [submodule "Externals/curl/curl"]
 	path = Externals/curl/curl
 	url = https://github.com/curl/curl.git
-[submodule "Externals/fmt/fmt"]
-	path = Externals/fmt/fmt
-	url = https://github.com/fmtlib/fmt.git
-<<<<<<< HEAD
 [submodule "Externals/python"]
 	path = Externals/python
 	url = https://github.com/Felk/ext-python.git
 	branch = master
-=======
+[submodule "Externals/fmt/fmt"]
+	path = Externals/fmt/fmt
+	url = https://github.com/fmtlib/fmt.git
 [submodule "Externals/lz4/lz4"]
 	path = Externals/lz4/lz4
-	url = https://github.com/lz4/lz4
->>>>>>> a2f21da8
+	url = https://github.com/lz4/lz4